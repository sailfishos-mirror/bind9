/*
 * Copyright (C) Internet Systems Consortium, Inc. ("ISC")
 *
 * SPDX-License-Identifier: MPL-2.0
 *
 * This Source Code Form is subject to the terms of the Mozilla Public
 * License, v. 2.0. If a copy of the MPL was not distributed with this
 * file, you can obtain one at https://mozilla.org/MPL/2.0/.
 *
 * See the COPYRIGHT file distributed with this work for additional
 * information regarding copyright ownership.
 */

/*! \file */

#include <ctype.h>
#include <inttypes.h>
#include <stdbool.h>
#include <sys/mman.h>

#include <isc/atomic.h>
#include <isc/crc64.h>
#include <isc/event.h>
#include <isc/file.h>
#include <isc/hash.h>
#include <isc/heap.h>
#include <isc/hex.h>
#include <isc/mem.h>
#include <isc/mutex.h>
#include <isc/once.h>
#include <isc/print.h>
#include <isc/random.h>
#include <isc/refcount.h>
#include <isc/result.h>
#include <isc/rwlock.h>
#include <isc/serial.h>
#include <isc/stdio.h>
#include <isc/string.h>
#include <isc/task.h>
#include <isc/time.h>
#include <isc/util.h>

#include <dns/callbacks.h>
#include <dns/db.h>
#include <dns/dbiterator.h>
#include <dns/events.h>
#include <dns/fixedname.h>
#include <dns/log.h>
#include <dns/masterdump.h>
#include <dns/nsec.h>
#include <dns/nsec3.h>
#include <dns/rbt.h>
#include <dns/rdata.h>
#include <dns/rdataset.h>
#include <dns/rdatasetiter.h>
#include <dns/rdataslab.h>
#include <dns/rdatastruct.h>
#include <dns/stats.h>
#include <dns/time.h>
#include <dns/view.h>
#include <dns/zone.h>
#include <dns/zonekey.h>

#include "rbtdb.h"

#define RBTDB_MAGIC ISC_MAGIC('R', 'B', 'D', '4')

#define CHECK(op)                            \
	do {                                 \
		result = (op);               \
		if (result != ISC_R_SUCCESS) \
			goto failure;        \
	} while (0)

/*%
 * Note that "impmagic" is not the first four bytes of the struct, so
 * ISC_MAGIC_VALID cannot be used.
 */
#define VALID_RBTDB(rbtdb) \
	((rbtdb) != NULL && (rbtdb)->common.impmagic == RBTDB_MAGIC)

typedef uint32_t rbtdb_serial_t;
typedef uint32_t rbtdb_rdatatype_t;

#define RBTDB_RDATATYPE_BASE(type) ((dns_rdatatype_t)((type) & 0xFFFF))
#define RBTDB_RDATATYPE_EXT(type)  ((dns_rdatatype_t)((type) >> 16))
#define RBTDB_RDATATYPE_VALUE(base, ext)              \
	((rbtdb_rdatatype_t)(((uint32_t)ext) << 16) | \
	 (((uint32_t)base) & 0xffff))

#define RBTDB_RDATATYPE_SIGNSEC \
	RBTDB_RDATATYPE_VALUE(dns_rdatatype_rrsig, dns_rdatatype_nsec)
#define RBTDB_RDATATYPE_SIGNSEC3 \
	RBTDB_RDATATYPE_VALUE(dns_rdatatype_rrsig, dns_rdatatype_nsec3)
#define RBTDB_RDATATYPE_SIGNS \
	RBTDB_RDATATYPE_VALUE(dns_rdatatype_rrsig, dns_rdatatype_ns)
#define RBTDB_RDATATYPE_SIGCNAME \
	RBTDB_RDATATYPE_VALUE(dns_rdatatype_rrsig, dns_rdatatype_cname)
#define RBTDB_RDATATYPE_SIGDNAME \
	RBTDB_RDATATYPE_VALUE(dns_rdatatype_rrsig, dns_rdatatype_dname)
#define RBTDB_RDATATYPE_SIGDS \
	RBTDB_RDATATYPE_VALUE(dns_rdatatype_rrsig, dns_rdatatype_ds)
#define RBTDB_RDATATYPE_SIGSOA \
	RBTDB_RDATATYPE_VALUE(dns_rdatatype_rrsig, dns_rdatatype_soa)
#define RBTDB_RDATATYPE_NCACHEANY RBTDB_RDATATYPE_VALUE(0, dns_rdatatype_any)

#define RBTDB_INITLOCK(l)    isc_rwlock_init((l), 0, 0)
#define RBTDB_DESTROYLOCK(l) isc_rwlock_destroy(l)
#define RBTDB_LOCK(l, t)     RWLOCK((l), (t))
#define RBTDB_UNLOCK(l, t)   RWUNLOCK((l), (t))

/*
 * Since node locking is sensitive to both performance and memory footprint,
 * we need some trick here.  If we have both high-performance rwlock and
 * high performance and small-memory reference counters, we use rwlock for
 * node lock and isc_refcount for node references.  In this case, we don't have
 * to protect the access to the counters by locks.
 * Otherwise, we simply use ordinary mutex lock for node locking, and use
 * simple integers as reference counters which is protected by the lock.
 * In most cases, we can simply use wrapper macros such as NODE_LOCK and
 * NODE_UNLOCK.  In some other cases, however, we need to protect reference
 * counters first and then protect other parts of a node as read-only data.
 * Special additional macros, NODE_STRONGLOCK(), NODE_WEAKLOCK(), etc, are also
 * provided for these special cases.  When we can use the efficient backend
 * routines, we should only protect the "other members" by NODE_WEAKLOCK(read).
 * Otherwise, we should use NODE_STRONGLOCK() to protect the entire critical
 * section including the access to the reference counter.
 * Note that we cannot use NODE_LOCK()/NODE_UNLOCK() wherever the protected
 * section is also protected by NODE_STRONGLOCK().
 */
typedef isc_rwlock_t nodelock_t;

#define NODE_INITLOCK(l)    isc_rwlock_init((l), 0, 0)
#define NODE_DESTROYLOCK(l) isc_rwlock_destroy(l)
#define NODE_LOCK(l, t)	    RWLOCK((l), (t))
#define NODE_UNLOCK(l, t)   RWUNLOCK((l), (t))
#define NODE_TRYUPGRADE(l)  isc_rwlock_tryupgrade(l)
#define NODE_DOWNGRADE(l)   isc_rwlock_downgrade(l)

/*%
 * Whether to rate-limit updating the LRU to avoid possible thread contention.
 * Updating LRU requires write locking, so we don't do it every time the
 * record is touched - only after some time passes.
 */
#ifndef DNS_RBTDB_LIMITLRUUPDATE
#define DNS_RBTDB_LIMITLRUUPDATE 1
#endif

/*% Time after which we update LRU for glue records, 5 minutes */
#define DNS_RBTDB_LRUUPDATE_GLUE 300
/*% Time after which we update LRU for all other records, 10 minutes */
#define DNS_RBTDB_LRUUPDATE_REGULAR 600

/*
 * Allow clients with a virtual time of up to 5 minutes in the past to see
 * records that would have otherwise have expired.
 */
#define RBTDB_VIRTUAL 300

struct noqname {
	dns_name_t name;
	void *neg;
	void *negsig;
	dns_rdatatype_t type;
};

typedef struct rdatasetheader {
	/*%
	 * Locked by the owning node's lock.
	 */
	rbtdb_serial_t serial;
	dns_ttl_t rdh_ttl;
	rbtdb_rdatatype_t type;
	atomic_uint_least16_t attributes;
	dns_trust_t trust;
	atomic_uint_fast32_t last_refresh_fail_ts;
	struct noqname *noqname;
	struct noqname *closest;
	unsigned int resign_lsb : 1;
	/*%<
	 * We don't use the LIST macros, because the LIST structure has
	 * both head and tail pointers, and is doubly linked.
	 */

	struct rdatasetheader *next;
	/*%<
	 * If this is the top header for an rdataset, 'next' points
	 * to the top header for the next rdataset (i.e., the next type).
	 * Otherwise, it points up to the header whose down pointer points
	 * at this header.
	 */

	struct rdatasetheader *down;
	/*%<
	 * Points to the header for the next older version of
	 * this rdataset.
	 */

	atomic_uint_fast32_t count;
	/*%<
	 * Monotonously increased every time this rdataset is bound so that
	 * it is used as the base of the starting point in DNS responses
	 * when the "cyclic" rrset-order is required.
	 */

	dns_rbtnode_t *node;
	isc_stdtime_t last_used;
	ISC_LINK(struct rdatasetheader) link;

	unsigned int heap_index;
	/*%<
	 * Used for TTL-based cache cleaning.
	 */
	isc_stdtime_t resign;
	/*%<
	 * Case vector.  If the bit is set then the corresponding
	 * character in the owner name needs to be AND'd with 0x20,
	 * rendering that character upper case.
	 */
	unsigned char upper[32];
} rdatasetheader_t;

typedef ISC_LIST(rdatasetheader_t) rdatasetheaderlist_t;
typedef ISC_LIST(dns_rbtnode_t) rbtnodelist_t;

#define RDATASET_ATTR_NONEXISTENT 0x0001
/*%< May be potentially served as stale data. */
#define RDATASET_ATTR_STALE	     0x0002
#define RDATASET_ATTR_IGNORE	     0x0004
#define RDATASET_ATTR_RETAIN	     0x0008
#define RDATASET_ATTR_NXDOMAIN	     0x0010
#define RDATASET_ATTR_RESIGN	     0x0020
#define RDATASET_ATTR_STATCOUNT	     0x0040
#define RDATASET_ATTR_OPTOUT	     0x0080
#define RDATASET_ATTR_NEGATIVE	     0x0100
#define RDATASET_ATTR_PREFETCH	     0x0200
#define RDATASET_ATTR_CASESET	     0x0400
#define RDATASET_ATTR_ZEROTTL	     0x0800
#define RDATASET_ATTR_CASEFULLYLOWER 0x1000
/*%< Ancient - awaiting cleanup. */
#define RDATASET_ATTR_ANCIENT	   0x2000
#define RDATASET_ATTR_STALE_WINDOW 0x4000

/*
 * XXX
 * When the cache will pre-expire data (due to memory low or other
 * situations) before the rdataset's TTL has expired, it MUST
 * respect the RETAIN bit and not expire the data until its TTL is
 * expired.
 */

#define EXISTS(header)                                 \
	((atomic_load_acquire(&(header)->attributes) & \
	  RDATASET_ATTR_NONEXISTENT) == 0)
#define NONEXISTENT(header)                            \
	((atomic_load_acquire(&(header)->attributes) & \
	  RDATASET_ATTR_NONEXISTENT) != 0)
#define IGNORE(header)                                 \
	((atomic_load_acquire(&(header)->attributes) & \
	  RDATASET_ATTR_IGNORE) != 0)
#define RETAIN(header)                                 \
	((atomic_load_acquire(&(header)->attributes) & \
	  RDATASET_ATTR_RETAIN) != 0)
#define NXDOMAIN(header)                               \
	((atomic_load_acquire(&(header)->attributes) & \
	  RDATASET_ATTR_NXDOMAIN) != 0)
#define STALE(header)                                                          \
	((atomic_load_acquire(&(header)->attributes) & RDATASET_ATTR_STALE) != \
	 0)
#define STALE_WINDOW(header)                           \
	((atomic_load_acquire(&(header)->attributes) & \
	  RDATASET_ATTR_STALE_WINDOW) != 0)
#define RESIGN(header)                                 \
	((atomic_load_acquire(&(header)->attributes) & \
	  RDATASET_ATTR_RESIGN) != 0)
#define OPTOUT(header)                                 \
	((atomic_load_acquire(&(header)->attributes) & \
	  RDATASET_ATTR_OPTOUT) != 0)
#define NEGATIVE(header)                               \
	((atomic_load_acquire(&(header)->attributes) & \
	  RDATASET_ATTR_NEGATIVE) != 0)
#define PREFETCH(header)                               \
	((atomic_load_acquire(&(header)->attributes) & \
	  RDATASET_ATTR_PREFETCH) != 0)
#define CASESET(header)                                \
	((atomic_load_acquire(&(header)->attributes) & \
	  RDATASET_ATTR_CASESET) != 0)
#define ZEROTTL(header)                                \
	((atomic_load_acquire(&(header)->attributes) & \
	  RDATASET_ATTR_ZEROTTL) != 0)
#define CASEFULLYLOWER(header)                         \
	((atomic_load_acquire(&(header)->attributes) & \
	  RDATASET_ATTR_CASEFULLYLOWER) != 0)
#define ANCIENT(header)                                \
	((atomic_load_acquire(&(header)->attributes) & \
	  RDATASET_ATTR_ANCIENT) != 0)
#define STATCOUNT(header)                              \
	((atomic_load_acquire(&(header)->attributes) & \
	  RDATASET_ATTR_STATCOUNT) != 0)
#define STALE_TTL(header, rbtdb) (NXDOMAIN(header) ? 0 : rbtdb->serve_stale_ttl)

#define RDATASET_ATTR_GET(header, attribute) \
	(atomic_load_acquire(&(header)->attributes) & attribute)
#define RDATASET_ATTR_SET(header, attribute) \
	atomic_fetch_or_release(&(header)->attributes, attribute)
#define RDATASET_ATTR_CLR(header, attribute) \
	atomic_fetch_and_release(&(header)->attributes, ~(attribute))

#define ACTIVE(header, now)             \
	(((header)->rdh_ttl > (now)) || \
	 ((header)->rdh_ttl == (now) && ZEROTTL(header)))

#define DEFAULT_NODE_LOCK_COUNT	    7 /*%< Should be prime. */
#define RBTDB_GLUE_TABLE_INIT_BITS  2U
#define RBTDB_GLUE_TABLE_MAX_BITS   32U
#define RBTDB_GLUE_TABLE_OVERCOMMIT 3

#define GOLDEN_RATIO_32 0x61C88647
#define HASHSIZE(bits)	(UINT64_C(1) << (bits))

static uint32_t
hash_32(uint32_t val, unsigned int bits) {
	REQUIRE(bits <= RBTDB_GLUE_TABLE_MAX_BITS);
	/* High bits are more random. */
	return (val * GOLDEN_RATIO_32 >> (32 - bits));
}

#define EXPIREDOK(rbtiterator) \
	(((rbtiterator)->common.options & DNS_DB_EXPIREDOK) != 0)

#define STALEOK(rbtiterator) \
	(((rbtiterator)->common.options & DNS_DB_STALEOK) != 0)

#define RBTDBITER_NSEC3_ORIGIN_NODE(rbtdb, iterator)       \
	((iterator)->current == &(iterator)->nsec3chain && \
	 (iterator)->node == (rbtdb)->nsec3_origin_node)

/*%
 * Number of buckets for cache DB entries (locks, LRU lists, TTL heaps).
 * There is a tradeoff issue about configuring this value: if this is too
 * small, it may cause heavier contention between threads; if this is too large,
 * LRU purge algorithm won't work well (entries tend to be purged prematurely).
 * The default value should work well for most environments, but this can
 * also be configurable at compilation time via the
 * DNS_RBTDB_CACHE_NODE_LOCK_COUNT variable.  This value must be larger than
 * 1 due to the assumption of overmem_purge().
 */
#ifdef DNS_RBTDB_CACHE_NODE_LOCK_COUNT
#if DNS_RBTDB_CACHE_NODE_LOCK_COUNT <= 1
#error "DNS_RBTDB_CACHE_NODE_LOCK_COUNT must be larger than 1"
#else /* if DNS_RBTDB_CACHE_NODE_LOCK_COUNT <= 1 */
#define DEFAULT_CACHE_NODE_LOCK_COUNT DNS_RBTDB_CACHE_NODE_LOCK_COUNT
#endif /* if DNS_RBTDB_CACHE_NODE_LOCK_COUNT <= 1 */
#else  /* ifdef DNS_RBTDB_CACHE_NODE_LOCK_COUNT */
#define DEFAULT_CACHE_NODE_LOCK_COUNT 17
#endif /* DNS_RBTDB_CACHE_NODE_LOCK_COUNT */

/*
 * This defines the number of headers that we try to expire each time the
 * expire_ttl_headers() is run.  The number should be small enough, so the
 * TTL-based header expiration doesn't take too long, but it should be large
 * enough, so we expire enough headers if their TTL is clustered.
 */
#define DNS_RBTDB_EXPIRE_TTL_COUNT 10

typedef struct {
	nodelock_t lock;
	/* Protected in the refcount routines. */
	isc_refcount_t references;
	/* Locked by lock. */
	bool exiting;
} rbtdb_nodelock_t;

typedef struct rbtdb_changed {
	dns_rbtnode_t *node;
	bool dirty;
	ISC_LINK(struct rbtdb_changed) link;
} rbtdb_changed_t;

typedef ISC_LIST(rbtdb_changed_t) rbtdb_changedlist_t;

typedef enum { dns_db_insecure, dns_db_partial, dns_db_secure } dns_db_secure_t;

typedef struct dns_rbtdb dns_rbtdb_t;

/* Reason for expiring a record from cache */
typedef enum { expire_lru, expire_ttl, expire_flush } expire_t;

typedef struct rbtdb_glue rbtdb_glue_t;

typedef struct rbtdb_glue_table_node {
	struct rbtdb_glue_table_node *next;
	dns_rbtnode_t *node;
	rbtdb_glue_t *glue_list;
} rbtdb_glue_table_node_t;

typedef enum {
	rdataset_ttl_fresh,
	rdataset_ttl_stale,
	rdataset_ttl_ancient
} rdataset_ttl_t;

typedef struct rbtdb_version {
	/* Not locked */
	rbtdb_serial_t serial;
	dns_rbtdb_t *rbtdb;
	/*
	 * Protected in the refcount routines.
	 * XXXJT: should we change the lock policy based on the refcount
	 * performance?
	 */
	isc_refcount_t references;
	/* Locked by database lock. */
	bool writer;
	bool commit_ok;
	rbtdb_changedlist_t changed_list;
	rdatasetheaderlist_t resigned_list;
	ISC_LINK(struct rbtdb_version) link;
	dns_db_secure_t secure;
	bool havensec3;
	/* NSEC3 parameters */
	dns_hash_t hash;
	uint8_t flags;
	uint16_t iterations;
	uint8_t salt_length;
	unsigned char salt[DNS_NSEC3_SALTSIZE];

	/*
	 * records and xfrsize are covered by rwlock.
	 */
	isc_rwlock_t rwlock;
	uint64_t records;
	uint64_t xfrsize;

	isc_rwlock_t glue_rwlock;
	size_t glue_table_bits;
	size_t glue_table_nodecount;
	rbtdb_glue_table_node_t **glue_table;
} rbtdb_version_t;

typedef ISC_LIST(rbtdb_version_t) rbtdb_versionlist_t;

struct dns_rbtdb {
	/* Unlocked. */
	dns_db_t common;
	/* Locks the data in this struct */
	isc_rwlock_t lock;
	/* Locks the tree structure (prevents nodes appearing/disappearing) */
	isc_rwlock_t tree_lock;
	/* Locks for individual tree nodes */
	unsigned int node_lock_count;
	rbtdb_nodelock_t *node_locks;
	dns_rbtnode_t *origin_node;
	dns_rbtnode_t *nsec3_origin_node;
	dns_stats_t *rrsetstats;     /* cache DB only */
	isc_stats_t *cachestats;     /* cache DB only */
	isc_stats_t *gluecachestats; /* zone DB only */
	/* Locked by lock. */
	unsigned int active;
	isc_refcount_t references;
	unsigned int attributes;
	rbtdb_serial_t current_serial;
	rbtdb_serial_t least_serial;
	rbtdb_serial_t next_serial;
	rbtdb_version_t *current_version;
	rbtdb_version_t *future_version;
	rbtdb_versionlist_t open_versions;
	isc_task_t *task;
	isc_task_t *prunetask;
	dns_dbnode_t *soanode;
	dns_dbnode_t *nsnode;

	/*
	 * Maximum length of time to keep using a stale answer past its
	 * normal TTL expiry.
	 */
	dns_ttl_t serve_stale_ttl;

	/*
	 * The time after a failed lookup, where stale answers from cache
	 * may be used directly in a DNS response without attempting a
	 * new iterative lookup.
	 */
	uint32_t serve_stale_refresh;

	/*
	 * This is a linked list used to implement the LRU cache.  There will
	 * be node_lock_count linked lists here.  Nodes in bucket 1 will be
	 * placed on the linked list rdatasets[1].
	 */
	rdatasetheaderlist_t *rdatasets;

	/*
	 * Start point % node_lock_count for next LRU cleanup.
	 */
	atomic_uint lru_sweep;

	/*
	 * When performing LRU cleaning limit cleaning to headers that were
	 * last used at or before this.
	 */
	atomic_uint last_used;

	/*%
	 * Temporary storage for stale cache nodes and dynamically deleted
	 * nodes that await being cleaned up.
	 */
	rbtnodelist_t *deadnodes;

	/*
	 * Heaps.  These are used for TTL based expiry in a cache,
	 * or for zone resigning in a zone DB.  hmctx is the memory
	 * context to use for the heap (which differs from the main
	 * database memory context in the case of a cache).
	 */
	isc_mem_t *hmctx;
	isc_heap_t **heaps;

	/* Locked by tree_lock. */
	dns_rbt_t *tree;
	dns_rbt_t *nsec;
	dns_rbt_t *nsec3;

	/* Unlocked */
	unsigned int quantum;
};

#define RBTDB_ATTR_LOADED  0x01
#define RBTDB_ATTR_LOADING 0x02

#define KEEPSTALE(rbtdb) ((rbtdb)->serve_stale_ttl > 0)

/*%
 * Search Context
 */
typedef struct {
	dns_rbtdb_t *rbtdb;
	rbtdb_version_t *rbtversion;
	rbtdb_serial_t serial;
	unsigned int options;
	dns_rbtnodechain_t chain;
	bool copy_name;
	bool need_cleanup;
	bool wild;
	dns_rbtnode_t *zonecut;
	rdatasetheader_t *zonecut_rdataset;
	rdatasetheader_t *zonecut_sigrdataset;
	dns_fixedname_t zonecut_name;
	isc_stdtime_t now;
} rbtdb_search_t;

/*%
 * Load Context
 */
typedef struct {
	dns_rbtdb_t *rbtdb;
	isc_stdtime_t now;
} rbtdb_load_t;

static void
delete_callback(void *data, void *arg);
static void
rdataset_disassociate(dns_rdataset_t *rdataset);
static isc_result_t
rdataset_first(dns_rdataset_t *rdataset);
static isc_result_t
rdataset_next(dns_rdataset_t *rdataset);
static void
rdataset_current(dns_rdataset_t *rdataset, dns_rdata_t *rdata);
static void
rdataset_clone(dns_rdataset_t *source, dns_rdataset_t *target);
static unsigned int
rdataset_count(dns_rdataset_t *rdataset);
static isc_result_t
rdataset_getnoqname(dns_rdataset_t *rdataset, dns_name_t *name,
		    dns_rdataset_t *neg, dns_rdataset_t *negsig);
static isc_result_t
rdataset_getclosest(dns_rdataset_t *rdataset, dns_name_t *name,
		    dns_rdataset_t *neg, dns_rdataset_t *negsig);
static bool
need_headerupdate(rdatasetheader_t *header, isc_stdtime_t now);
static void
update_header(dns_rbtdb_t *rbtdb, rdatasetheader_t *header, isc_stdtime_t now);
static void
expire_header(dns_rbtdb_t *rbtdb, rdatasetheader_t *header, bool tree_locked,
	      expire_t reason);
static void
overmem_purge(dns_rbtdb_t *rbtdb, rdatasetheader_t *header, bool tree_locked);
static void
resign_insert(dns_rbtdb_t *rbtdb, int idx, rdatasetheader_t *newheader);
static void
resign_delete(dns_rbtdb_t *rbtdb, rbtdb_version_t *version,
	      rdatasetheader_t *header);
static void
prune_tree(isc_task_t *task, isc_event_t *event);
static void
rdataset_settrust(dns_rdataset_t *rdataset, dns_trust_t trust);
static void
rdataset_expire(dns_rdataset_t *rdataset);
static void
rdataset_clearprefetch(dns_rdataset_t *rdataset);
static void
rdataset_setownercase(dns_rdataset_t *rdataset, const dns_name_t *name);
static void
rdataset_getownercase(const dns_rdataset_t *rdataset, dns_name_t *name);
static isc_result_t
rdataset_addglue(dns_rdataset_t *rdataset, dns_dbversion_t *version,
		 dns_message_t *msg);
static void
free_gluetable(rbtdb_version_t *version);
static isc_result_t
nodefullname(dns_db_t *db, dns_dbnode_t *node, dns_name_t *name);

static dns_rdatasetmethods_t rdataset_methods = { rdataset_disassociate,
						  rdataset_first,
						  rdataset_next,
						  rdataset_current,
						  rdataset_clone,
						  rdataset_count,
						  NULL, /* addnoqname */
						  rdataset_getnoqname,
						  NULL, /* addclosest */
						  rdataset_getclosest,
						  rdataset_settrust,
						  rdataset_expire,
						  rdataset_clearprefetch,
						  rdataset_setownercase,
						  rdataset_getownercase,
						  rdataset_addglue };

static dns_rdatasetmethods_t slab_methods = {
	rdataset_disassociate,
	rdataset_first,
	rdataset_next,
	rdataset_current,
	rdataset_clone,
	rdataset_count,
	NULL, /* addnoqname */
	NULL, /* getnoqname */
	NULL, /* addclosest */
	NULL, /* getclosest */
	NULL, /* settrust */
	NULL, /* expire */
	NULL, /* clearprefetch */
	NULL, /* setownercase */
	NULL, /* getownercase */
	NULL  /* addglue */
};

static void
rdatasetiter_destroy(dns_rdatasetiter_t **iteratorp);
static isc_result_t
rdatasetiter_first(dns_rdatasetiter_t *iterator);
static isc_result_t
rdatasetiter_next(dns_rdatasetiter_t *iterator);
static void
rdatasetiter_current(dns_rdatasetiter_t *iterator, dns_rdataset_t *rdataset);

static dns_rdatasetitermethods_t rdatasetiter_methods = {
	rdatasetiter_destroy, rdatasetiter_first, rdatasetiter_next,
	rdatasetiter_current
};

typedef struct rbtdb_rdatasetiter {
	dns_rdatasetiter_t common;
	rdatasetheader_t *current;
} rbtdb_rdatasetiter_t;

/*
 * Note that these iterators, unless created with either DNS_DB_NSEC3ONLY or
 * DNS_DB_NONSEC3, will transparently move between the last node of the
 * "regular" RBT ("chain" field) and the root node of the NSEC3 RBT
 * ("nsec3chain" field) of the database in question, as if the latter was a
 * successor to the former in lexical order.  The "current" field always holds
 * the address of either "chain" or "nsec3chain", depending on which RBT is
 * being traversed at given time.
 */
static void
dbiterator_destroy(dns_dbiterator_t **iteratorp);
static isc_result_t
dbiterator_first(dns_dbiterator_t *iterator);
static isc_result_t
dbiterator_last(dns_dbiterator_t *iterator);
static isc_result_t
dbiterator_seek(dns_dbiterator_t *iterator, const dns_name_t *name);
static isc_result_t
dbiterator_prev(dns_dbiterator_t *iterator);
static isc_result_t
dbiterator_next(dns_dbiterator_t *iterator);
static isc_result_t
dbiterator_current(dns_dbiterator_t *iterator, dns_dbnode_t **nodep,
		   dns_name_t *name);
static isc_result_t
dbiterator_pause(dns_dbiterator_t *iterator);
static isc_result_t
dbiterator_origin(dns_dbiterator_t *iterator, dns_name_t *name);

static dns_dbiteratormethods_t dbiterator_methods = {
	dbiterator_destroy, dbiterator_first, dbiterator_last,
	dbiterator_seek,    dbiterator_prev,  dbiterator_next,
	dbiterator_current, dbiterator_pause, dbiterator_origin
};

#define DELETION_BATCH_MAX 64

/*
 * If 'paused' is true, then the tree lock is not being held.
 */
typedef struct rbtdb_dbiterator {
	dns_dbiterator_t common;
	bool paused;
	bool new_origin;
	isc_rwlocktype_t tree_locked;
	isc_result_t result;
	dns_fixedname_t name;
	dns_fixedname_t origin;
	dns_rbtnodechain_t chain;
	dns_rbtnodechain_t nsec3chain;
	dns_rbtnodechain_t *current;
	dns_rbtnode_t *node;
	dns_rbtnode_t *deletions[DELETION_BATCH_MAX];
	int delcnt;
	enum { full, nonsec3, nsec3only } nsec3mode;
} rbtdb_dbiterator_t;

#define IS_STUB(rbtdb)	(((rbtdb)->common.attributes & DNS_DBATTR_STUB) != 0)
#define IS_CACHE(rbtdb) (((rbtdb)->common.attributes & DNS_DBATTR_CACHE) != 0)

static void
free_rbtdb(dns_rbtdb_t *rbtdb, bool log, isc_event_t *event);
static void
overmem(dns_db_t *db, bool over);
static void
setnsec3parameters(dns_db_t *db, rbtdb_version_t *version);
static void
setownercase(rdatasetheader_t *header, const dns_name_t *name);

/*%
 * 'init_count' is used to initialize 'newheader->count' which inturn
 * is used to determine where in the cycle rrset-order cyclic starts.
 * We don't lock this as we don't care about simultaneous updates.
 *
 * Note:
 *      Both init_count and header->count can be UINT32_MAX.
 *      The count on the returned rdataset however can't be as
 *      that indicates that the database does not implement cyclic
 *      processing.
 */
static atomic_uint_fast32_t init_count = 0;

/*
 * Locking
 *
 * If a routine is going to lock more than one lock in this module, then
 * the locking must be done in the following order:
 *
 *      Tree Lock
 *
 *      Node Lock       (Only one from the set may be locked at one time by
 *                       any caller)
 *
 *      Database Lock
 *
 * Failure to follow this hierarchy can result in deadlock.
 */

/*
 * Deleting Nodes
 *
 * For zone databases the node for the origin of the zone MUST NOT be deleted.
 */

/* Fixed RRSet helper macros */

#define DNS_RDATASET_LENGTH 2;

#if DNS_RDATASET_FIXED
#define DNS_RDATASET_ORDER 2
#define DNS_RDATASET_COUNT (count * 4)
#else /* !DNS_RDATASET_FIXED */
#define DNS_RDATASET_ORDER 0
#define DNS_RDATASET_COUNT 0
#endif /* DNS_RDATASET_FIXED */

/*
 * DB Routines
 */

static void
attach(dns_db_t *source, dns_db_t **targetp) {
	dns_rbtdb_t *rbtdb = (dns_rbtdb_t *)source;

	REQUIRE(VALID_RBTDB(rbtdb));

	isc_refcount_increment(&rbtdb->references);

	*targetp = source;
}

static void
free_rbtdb_callback(isc_task_t *task, isc_event_t *event) {
	dns_rbtdb_t *rbtdb = event->ev_arg;

	UNUSED(task);

	free_rbtdb(rbtdb, true, event);
}

static void
update_cachestats(dns_rbtdb_t *rbtdb, isc_result_t result) {
	INSIST(IS_CACHE(rbtdb));

	if (rbtdb->cachestats == NULL) {
		return;
	}

	switch (result) {
	case DNS_R_COVERINGNSEC:
		isc_stats_increment(rbtdb->cachestats,
				    dns_cachestatscounter_coveringnsec);
		FALLTHROUGH;
	case ISC_R_SUCCESS:
	case DNS_R_CNAME:
	case DNS_R_DNAME:
	case DNS_R_DELEGATION:
	case DNS_R_NCACHENXDOMAIN:
	case DNS_R_NCACHENXRRSET:
		isc_stats_increment(rbtdb->cachestats,
				    dns_cachestatscounter_hits);
		break;
	default:
		isc_stats_increment(rbtdb->cachestats,
				    dns_cachestatscounter_misses);
	}
}

static bool
do_stats(rdatasetheader_t *header) {
	return (EXISTS(header) && STATCOUNT(header));
}

static void
update_rrsetstats(dns_rbtdb_t *rbtdb, const rbtdb_rdatatype_t htype,
		  const uint_least16_t hattributes, const bool increment) {
	dns_rdatastatstype_t statattributes = 0;
	dns_rdatastatstype_t base = 0;
	dns_rdatastatstype_t type;
	rdatasetheader_t *header = &(rdatasetheader_t){
		.type = htype,
		.attributes = hattributes,
	};

	if (!do_stats(header)) {
		return;
	}

	/* At the moment we count statistics only for cache DB */
	INSIST(IS_CACHE(rbtdb));

	if (NEGATIVE(header)) {
		if (NXDOMAIN(header)) {
			statattributes = DNS_RDATASTATSTYPE_ATTR_NXDOMAIN;
		} else {
			statattributes = DNS_RDATASTATSTYPE_ATTR_NXRRSET;
			base = RBTDB_RDATATYPE_EXT(header->type);
		}
	} else {
		base = RBTDB_RDATATYPE_BASE(header->type);
	}

	if (STALE(header)) {
		statattributes |= DNS_RDATASTATSTYPE_ATTR_STALE;
	}
	if (ANCIENT(header)) {
		statattributes |= DNS_RDATASTATSTYPE_ATTR_ANCIENT;
	}

	type = DNS_RDATASTATSTYPE_VALUE(base, statattributes);
	if (increment) {
		dns_rdatasetstats_increment(rbtdb->rrsetstats, type);
	} else {
		dns_rdatasetstats_decrement(rbtdb->rrsetstats, type);
	}
}

static void
set_ttl(dns_rbtdb_t *rbtdb, rdatasetheader_t *header, dns_ttl_t newttl) {
	int idx;
	isc_heap_t *heap;
	dns_ttl_t oldttl;

	if (!IS_CACHE(rbtdb)) {
		header->rdh_ttl = newttl;
		return;
	}

	oldttl = header->rdh_ttl;
	header->rdh_ttl = newttl;

	/*
	 * It's possible the rbtdb is not a cache.  If this is the case,
	 * we will not have a heap, and we move on.  If we do, though,
	 * we might need to adjust things.
	 */
	if (header->heap_index == 0 || newttl == oldttl) {
		return;
	}
	idx = header->node->locknum;
	if (rbtdb->heaps == NULL || rbtdb->heaps[idx] == NULL) {
		return;
	}
	heap = rbtdb->heaps[idx];

	if (newttl < oldttl) {
		isc_heap_increased(heap, header->heap_index);
	} else {
		isc_heap_decreased(heap, header->heap_index);
	}

	if (newttl == 0) {
		isc_heap_delete(heap, header->heap_index);
	}
<<<<<<< HEAD
}

static bool
prio_type(rbtdb_rdatatype_t type) {
	switch (type) {
	case dns_rdatatype_soa:
	case RBTDB_RDATATYPE_VALUE(dns_rdatatype_rrsig, dns_rdatatype_soa):
	case dns_rdatatype_a:
	case RBTDB_RDATATYPE_VALUE(dns_rdatatype_rrsig, dns_rdatatype_a):
	case dns_rdatatype_aaaa:
	case RBTDB_RDATATYPE_VALUE(dns_rdatatype_rrsig, dns_rdatatype_aaaa):
	case dns_rdatatype_nsec:
	case RBTDB_RDATATYPE_VALUE(dns_rdatatype_rrsig, dns_rdatatype_nsec):
	case dns_rdatatype_nsec3:
	case RBTDB_RDATATYPE_VALUE(dns_rdatatype_rrsig, dns_rdatatype_nsec3):
	case dns_rdatatype_ns:
	case RBTDB_RDATATYPE_VALUE(dns_rdatatype_rrsig, dns_rdatatype_ns):
	case dns_rdatatype_ds:
	case RBTDB_RDATATYPE_VALUE(dns_rdatatype_rrsig, dns_rdatatype_ds):
	case dns_rdatatype_cname:
	case RBTDB_RDATATYPE_VALUE(dns_rdatatype_rrsig, dns_rdatatype_cname):
		return (true);
	}
	return (false);
=======
>>>>>>> 6dc676cb
}

/*%
 * These functions allow the heap code to rank the priority of each
 * element.  It returns true if v1 happens "sooner" than v2.
 */
static bool
ttl_sooner(void *v1, void *v2) {
	rdatasetheader_t *h1 = v1;
	rdatasetheader_t *h2 = v2;

	return (h1->rdh_ttl < h2->rdh_ttl);
}

/*%
 * Return which RRset should be resigned sooner.  If the RRsets have the
 * same signing time, prefer the other RRset over the SOA RRset.
 */
static bool
resign_sooner(void *v1, void *v2) {
	rdatasetheader_t *h1 = v1;
	rdatasetheader_t *h2 = v2;

	return (h1->resign < h2->resign ||
		(h1->resign == h2->resign && h1->resign_lsb < h2->resign_lsb) ||
		(h1->resign == h2->resign && h1->resign_lsb == h2->resign_lsb &&
		 h2->type == RBTDB_RDATATYPE_SIGSOA));
}

/*%
 * This function sets the heap index into the header.
 */
static void
set_index(void *what, unsigned int idx) {
	rdatasetheader_t *h = what;

	h->heap_index = idx;
}

/*%
 * Work out how many nodes can be deleted in the time between two
 * requests to the nameserver.  Smooth the resulting number and use it
 * as a estimate for the number of nodes to be deleted in the next
 * iteration.
 */
static unsigned int
adjust_quantum(unsigned int old, isc_time_t *start) {
	unsigned int pps = dns_pps; /* packets per second */
	unsigned int interval;
	uint64_t usecs;
	isc_time_t end;
	unsigned int nodes;

	if (pps < 100) {
		pps = 100;
	}
	isc_time_now(&end);

	interval = 1000000 / pps; /* interval in usec */
	if (interval == 0) {
		interval = 1;
	}
	usecs = isc_time_microdiff(&end, start);
	if (usecs == 0) {
		/*
		 * We were unable to measure the amount of time taken.
		 * Double the nodes deleted next time.
		 */
		old *= 2;
		if (old > 1000) {
			old = 1000;
		}
		return (old);
	}
	nodes = old * interval;
	nodes /= (unsigned int)usecs;
	if (nodes == 0) {
		nodes = 1;
	} else if (nodes > 1000) {
		nodes = 1000;
	}

	/* Smooth */
	nodes = (nodes + old * 3) / 4;

	if (nodes != old) {
		isc_log_write(dns_lctx, DNS_LOGCATEGORY_DATABASE,
			      DNS_LOGMODULE_CACHE, ISC_LOG_DEBUG(1),
			      "adjust_quantum: old=%d, new=%d", old, nodes);
	}

	return (nodes);
}

static void
free_rbtdb(dns_rbtdb_t *rbtdb, bool log, isc_event_t *event) {
	unsigned int i;
	isc_result_t result;
	char buf[DNS_NAME_FORMATSIZE];
	dns_rbt_t **treep;
	isc_time_t start;

	if (IS_CACHE(rbtdb) && rbtdb->common.rdclass == dns_rdataclass_in) {
		overmem((dns_db_t *)rbtdb, (bool)-1);
	}

	REQUIRE(rbtdb->current_version != NULL || EMPTY(rbtdb->open_versions));
	REQUIRE(rbtdb->future_version == NULL);

	if (rbtdb->current_version != NULL) {
		isc_refcount_decrementz(&rbtdb->current_version->references);
		UNLINK(rbtdb->open_versions, rbtdb->current_version, link);
		isc_rwlock_destroy(&rbtdb->current_version->glue_rwlock);
		isc_refcount_destroy(&rbtdb->current_version->references);
		isc_rwlock_destroy(&rbtdb->current_version->rwlock);
		isc_mem_put(rbtdb->common.mctx, rbtdb->current_version,
			    sizeof(rbtdb_version_t));
	}

	/*
	 * We assume the number of remaining dead nodes is reasonably small;
	 * the overhead of unlinking all nodes here should be negligible.
	 */
	for (i = 0; i < rbtdb->node_lock_count; i++) {
		dns_rbtnode_t *node;

		node = ISC_LIST_HEAD(rbtdb->deadnodes[i]);
		while (node != NULL) {
			ISC_LIST_UNLINK(rbtdb->deadnodes[i], node, deadlink);
			node = ISC_LIST_HEAD(rbtdb->deadnodes[i]);
		}
	}

	if (event == NULL) {
		rbtdb->quantum = (rbtdb->task != NULL) ? 100 : 0;
	}

	for (;;) {
		/*
		 * pick the next tree to (start to) destroy
		 */
		treep = &rbtdb->tree;
		if (*treep == NULL) {
			treep = &rbtdb->nsec;
			if (*treep == NULL) {
				treep = &rbtdb->nsec3;
				/*
				 * we're finished after clear cutting
				 */
				if (*treep == NULL) {
					break;
				}
			}
		}

		isc_time_now(&start);
		result = dns_rbt_destroy2(treep, rbtdb->quantum);
		if (result == ISC_R_QUOTA) {
			INSIST(rbtdb->task != NULL);
			if (rbtdb->quantum != 0) {
				rbtdb->quantum = adjust_quantum(rbtdb->quantum,
								&start);
			}
			if (event == NULL) {
				event = isc_event_allocate(
					rbtdb->common.mctx, NULL,
					DNS_EVENT_FREESTORAGE,
					free_rbtdb_callback, rbtdb,
					sizeof(isc_event_t));
			}
			isc_task_send(rbtdb->task, &event);
			return;
		}
		INSIST(result == ISC_R_SUCCESS && *treep == NULL);
	}

	if (event != NULL) {
		isc_event_free(&event);
	}
	if (log) {
		if (dns_name_dynamic(&rbtdb->common.origin)) {
			dns_name_format(&rbtdb->common.origin, buf,
					sizeof(buf));
		} else {
			strlcpy(buf, "<UNKNOWN>", sizeof(buf));
		}
		isc_log_write(dns_lctx, DNS_LOGCATEGORY_DATABASE,
			      DNS_LOGMODULE_CACHE, ISC_LOG_DEBUG(1),
			      "done free_rbtdb(%s)", buf);
	}
	if (dns_name_dynamic(&rbtdb->common.origin)) {
		dns_name_free(&rbtdb->common.origin, rbtdb->common.mctx);
	}
	for (i = 0; i < rbtdb->node_lock_count; i++) {
		isc_refcount_destroy(&rbtdb->node_locks[i].references);
		NODE_DESTROYLOCK(&rbtdb->node_locks[i].lock);
	}

	/*
	 * Clean up LRU / re-signing order lists.
	 */
	if (rbtdb->rdatasets != NULL) {
		for (i = 0; i < rbtdb->node_lock_count; i++) {
			INSIST(ISC_LIST_EMPTY(rbtdb->rdatasets[i]));
		}
		isc_mem_put(rbtdb->common.mctx, rbtdb->rdatasets,
			    rbtdb->node_lock_count *
				    sizeof(rdatasetheaderlist_t));
	}
	/*
	 * Clean up dead node buckets.
	 */
	if (rbtdb->deadnodes != NULL) {
		for (i = 0; i < rbtdb->node_lock_count; i++) {
			INSIST(ISC_LIST_EMPTY(rbtdb->deadnodes[i]));
		}
		isc_mem_put(rbtdb->common.mctx, rbtdb->deadnodes,
			    rbtdb->node_lock_count * sizeof(rbtnodelist_t));
	}
	/*
	 * Clean up heap objects.
	 */
	if (rbtdb->heaps != NULL) {
		for (i = 0; i < rbtdb->node_lock_count; i++) {
			isc_heap_destroy(&rbtdb->heaps[i]);
		}
		isc_mem_put(rbtdb->hmctx, rbtdb->heaps,
			    rbtdb->node_lock_count * sizeof(isc_heap_t *));
	}

	if (rbtdb->rrsetstats != NULL) {
		dns_stats_detach(&rbtdb->rrsetstats);
	}
	if (rbtdb->cachestats != NULL) {
		isc_stats_detach(&rbtdb->cachestats);
	}
	if (rbtdb->gluecachestats != NULL) {
		isc_stats_detach(&rbtdb->gluecachestats);
	}

	isc_mem_put(rbtdb->common.mctx, rbtdb->node_locks,
		    rbtdb->node_lock_count * sizeof(rbtdb_nodelock_t));
	isc_rwlock_destroy(&rbtdb->tree_lock);
	isc_refcount_destroy(&rbtdb->references);
	if (rbtdb->task != NULL) {
		isc_task_detach(&rbtdb->task);
	}
	if (rbtdb->prunetask != NULL) {
		isc_task_detach(&rbtdb->prunetask);
	}

	RBTDB_DESTROYLOCK(&rbtdb->lock);
	rbtdb->common.magic = 0;
	rbtdb->common.impmagic = 0;
	isc_mem_detach(&rbtdb->hmctx);

	INSIST(ISC_LIST_EMPTY(rbtdb->common.update_listeners));

	isc_mem_putanddetach(&rbtdb->common.mctx, rbtdb, sizeof(*rbtdb));
}

static void
maybe_free_rbtdb(dns_rbtdb_t *rbtdb) {
	bool want_free = false;
	unsigned int i;
	unsigned int inactive = 0;

	/* XXX check for open versions here */

	if (rbtdb->soanode != NULL) {
		dns_db_detachnode((dns_db_t *)rbtdb, &rbtdb->soanode);
	}
	if (rbtdb->nsnode != NULL) {
		dns_db_detachnode((dns_db_t *)rbtdb, &rbtdb->nsnode);
	}

	/*
	 * The current version's glue table needs to be freed early
	 * so the nodes are dereferenced before we check the active
	 * node count below.
	 */
	if (rbtdb->current_version != NULL) {
		free_gluetable(rbtdb->current_version);
	}

	/*
	 * Even though there are no external direct references, there still
	 * may be nodes in use.
	 */
	for (i = 0; i < rbtdb->node_lock_count; i++) {
		NODE_LOCK(&rbtdb->node_locks[i].lock, isc_rwlocktype_write);
		rbtdb->node_locks[i].exiting = true;
		if (isc_refcount_current(&rbtdb->node_locks[i].references) == 0)
		{
			inactive++;
		}
		NODE_UNLOCK(&rbtdb->node_locks[i].lock, isc_rwlocktype_write);
	}

	if (inactive != 0) {
		RBTDB_LOCK(&rbtdb->lock, isc_rwlocktype_write);
		rbtdb->active -= inactive;
		if (rbtdb->active == 0) {
			want_free = true;
		}
		RBTDB_UNLOCK(&rbtdb->lock, isc_rwlocktype_write);
		if (want_free) {
			char buf[DNS_NAME_FORMATSIZE];
			if (dns_name_dynamic(&rbtdb->common.origin)) {
				dns_name_format(&rbtdb->common.origin, buf,
						sizeof(buf));
			} else {
				strlcpy(buf, "<UNKNOWN>", sizeof(buf));
			}
			isc_log_write(dns_lctx, DNS_LOGCATEGORY_DATABASE,
				      DNS_LOGMODULE_CACHE, ISC_LOG_DEBUG(1),
				      "calling free_rbtdb(%s)", buf);
			free_rbtdb(rbtdb, true, NULL);
		}
	}
}

static void
detach(dns_db_t **dbp) {
	REQUIRE(dbp != NULL && VALID_RBTDB((dns_rbtdb_t *)(*dbp)));
	dns_rbtdb_t *rbtdb = (dns_rbtdb_t *)(*dbp);
	*dbp = NULL;

	if (isc_refcount_decrement(&rbtdb->references) == 1) {
		maybe_free_rbtdb(rbtdb);
	}
}

static void
currentversion(dns_db_t *db, dns_dbversion_t **versionp) {
	dns_rbtdb_t *rbtdb = (dns_rbtdb_t *)db;
	rbtdb_version_t *version;

	REQUIRE(VALID_RBTDB(rbtdb));

	RBTDB_LOCK(&rbtdb->lock, isc_rwlocktype_read);
	version = rbtdb->current_version;
	isc_refcount_increment(&version->references);
	RBTDB_UNLOCK(&rbtdb->lock, isc_rwlocktype_read);

	*versionp = (dns_dbversion_t *)version;
}

static rbtdb_version_t *
allocate_version(isc_mem_t *mctx, rbtdb_serial_t serial,
		 unsigned int references, bool writer) {
	rbtdb_version_t *version;
	size_t size;

	version = isc_mem_get(mctx, sizeof(*version));
	version->serial = serial;

	isc_refcount_init(&version->references, references);
	isc_rwlock_init(&version->glue_rwlock, 0, 0);

	version->glue_table_bits = RBTDB_GLUE_TABLE_INIT_BITS;
	version->glue_table_nodecount = 0U;

	size = HASHSIZE(version->glue_table_bits) *
	       sizeof(version->glue_table[0]);
	version->glue_table = isc_mem_get(mctx, size);
	memset(version->glue_table, 0, size);

	version->writer = writer;
	version->commit_ok = false;
	ISC_LIST_INIT(version->changed_list);
	ISC_LIST_INIT(version->resigned_list);
	ISC_LINK_INIT(version, link);

	return (version);
}

static isc_result_t
newversion(dns_db_t *db, dns_dbversion_t **versionp) {
	dns_rbtdb_t *rbtdb = (dns_rbtdb_t *)db;
	rbtdb_version_t *version;

	REQUIRE(VALID_RBTDB(rbtdb));
	REQUIRE(versionp != NULL && *versionp == NULL);
	REQUIRE(rbtdb->future_version == NULL);

	RBTDB_LOCK(&rbtdb->lock, isc_rwlocktype_write);
	RUNTIME_CHECK(rbtdb->next_serial != 0); /* XXX Error? */
	version = allocate_version(rbtdb->common.mctx, rbtdb->next_serial, 1,
				   true);
	version->rbtdb = rbtdb;
	version->commit_ok = true;
	version->secure = rbtdb->current_version->secure;
	version->havensec3 = rbtdb->current_version->havensec3;
	if (version->havensec3) {
		version->flags = rbtdb->current_version->flags;
		version->iterations = rbtdb->current_version->iterations;
		version->hash = rbtdb->current_version->hash;
		version->salt_length = rbtdb->current_version->salt_length;
		memmove(version->salt, rbtdb->current_version->salt,
			version->salt_length);
	} else {
		version->flags = 0;
		version->iterations = 0;
		version->hash = 0;
		version->salt_length = 0;
		memset(version->salt, 0, sizeof(version->salt));
	}
	isc_rwlock_init(&version->rwlock, 0, 0);
	RWLOCK(&rbtdb->current_version->rwlock, isc_rwlocktype_read);
	version->records = rbtdb->current_version->records;
	version->xfrsize = rbtdb->current_version->xfrsize;
	RWUNLOCK(&rbtdb->current_version->rwlock, isc_rwlocktype_read);
	rbtdb->next_serial++;
	rbtdb->future_version = version;
	RBTDB_UNLOCK(&rbtdb->lock, isc_rwlocktype_write);

	*versionp = version;

	return (ISC_R_SUCCESS);
}

static void
attachversion(dns_db_t *db, dns_dbversion_t *source,
	      dns_dbversion_t **targetp) {
	dns_rbtdb_t *rbtdb = (dns_rbtdb_t *)db;
	rbtdb_version_t *rbtversion = source;

	REQUIRE(VALID_RBTDB(rbtdb));
	INSIST(rbtversion != NULL && rbtversion->rbtdb == rbtdb);

	isc_refcount_increment(&rbtversion->references);

	*targetp = rbtversion;
}

static rbtdb_changed_t *
add_changed(dns_rbtdb_t *rbtdb, rbtdb_version_t *version, dns_rbtnode_t *node) {
	rbtdb_changed_t *changed;

	/*
	 * Caller must be holding the node lock if its reference must be
	 * protected by the lock.
	 */

	changed = isc_mem_get(rbtdb->common.mctx, sizeof(*changed));

	RBTDB_LOCK(&rbtdb->lock, isc_rwlocktype_write);

	REQUIRE(version->writer);

	if (changed != NULL) {
		isc_refcount_increment(&node->references);
		changed->node = node;
		changed->dirty = false;
		ISC_LIST_INITANDAPPEND(version->changed_list, changed, link);
	} else {
		version->commit_ok = false;
	}

	RBTDB_UNLOCK(&rbtdb->lock, isc_rwlocktype_write);

	return (changed);
}

static void
free_noqname(isc_mem_t *mctx, struct noqname **noqname) {
	if (dns_name_dynamic(&(*noqname)->name)) {
		dns_name_free(&(*noqname)->name, mctx);
	}
	if ((*noqname)->neg != NULL) {
		isc_mem_put(mctx, (*noqname)->neg,
			    dns_rdataslab_size((*noqname)->neg, 0));
	}
	if ((*noqname)->negsig != NULL) {
		isc_mem_put(mctx, (*noqname)->negsig,
			    dns_rdataslab_size((*noqname)->negsig, 0));
	}
	isc_mem_put(mctx, *noqname, sizeof(**noqname));
	*noqname = NULL;
}

static void
init_rdataset(dns_rbtdb_t *rbtdb, rdatasetheader_t *h) {
	ISC_LINK_INIT(h, link);
	h->heap_index = 0;
	atomic_init(&h->attributes, 0);
	atomic_init(&h->last_refresh_fail_ts, 0);

	STATIC_ASSERT((sizeof(h->attributes) == 2),
		      "The .attributes field of rdatasetheader_t needs to be "
		      "16-bit int type exactly.");

#if TRACE_HEADER
	if (IS_CACHE(rbtdb) && rbtdb->common.rdclass == dns_rdataclass_in) {
		fprintf(stderr, "initialized header: %p\n", h);
	}
#else  /* if TRACE_HEADER */
	UNUSED(rbtdb);
#endif /* if TRACE_HEADER */
}

static void
update_newheader(rdatasetheader_t *newh, rdatasetheader_t *old) {
	if (CASESET(old)) {
		uint_least16_t attr = RDATASET_ATTR_GET(
			old,
			(RDATASET_ATTR_CASESET | RDATASET_ATTR_CASEFULLYLOWER));
		RDATASET_ATTR_SET(newh, attr);
		memmove(newh->upper, old->upper, sizeof(old->upper));
	}
}

static rdatasetheader_t *
new_rdataset(dns_rbtdb_t *rbtdb, isc_mem_t *mctx) {
	rdatasetheader_t *h;

	h = isc_mem_get(mctx, sizeof(*h));

#if TRACE_HEADER
	if (IS_CACHE(rbtdb) && rbtdb->common.rdclass == dns_rdataclass_in) {
		fprintf(stderr, "allocated header: %p\n", h);
	}
#endif /* if TRACE_HEADER */
	memset(h->upper, 0xeb, sizeof(h->upper));
	init_rdataset(rbtdb, h);
	h->rdh_ttl = 0;
	return (h);
}

static void
free_rdataset(dns_rbtdb_t *rbtdb, isc_mem_t *mctx, rdatasetheader_t *rdataset) {
	unsigned int size;
	int idx;

	update_rrsetstats(rbtdb, rdataset->type,
			  atomic_load_acquire(&rdataset->attributes), false);

	idx = rdataset->node->locknum;
	if (ISC_LINK_LINKED(rdataset, link)) {
		INSIST(IS_CACHE(rbtdb));
		ISC_LIST_UNLINK(rbtdb->rdatasets[idx], rdataset, link);
	}

	if (rdataset->heap_index != 0) {
		isc_heap_delete(rbtdb->heaps[idx], rdataset->heap_index);
	}
	rdataset->heap_index = 0;

	if (rdataset->noqname != NULL) {
		free_noqname(mctx, &rdataset->noqname);
	}
	if (rdataset->closest != NULL) {
		free_noqname(mctx, &rdataset->closest);
	}

	if (NONEXISTENT(rdataset)) {
		size = sizeof(*rdataset);
	} else {
		size = dns_rdataslab_size((unsigned char *)rdataset,
					  sizeof(*rdataset));
	}

	isc_mem_put(mctx, rdataset, size);
}

static void
rollback_node(dns_rbtnode_t *node, rbtdb_serial_t serial) {
	rdatasetheader_t *header, *dcurrent;
	bool make_dirty = false;

	/*
	 * Caller must hold the node lock.
	 */

	/*
	 * We set the IGNORE attribute on rdatasets with serial number
	 * 'serial'.  When the reference count goes to zero, these rdatasets
	 * will be cleaned up; until that time, they will be ignored.
	 */
	for (header = node->data; header != NULL; header = header->next) {
		if (header->serial == serial) {
			RDATASET_ATTR_SET(header, RDATASET_ATTR_IGNORE);
			make_dirty = true;
		}
		for (dcurrent = header->down; dcurrent != NULL;
		     dcurrent = dcurrent->down)
		{
			if (dcurrent->serial == serial) {
				RDATASET_ATTR_SET(dcurrent,
						  RDATASET_ATTR_IGNORE);
				make_dirty = true;
			}
		}
	}
	if (make_dirty) {
		node->dirty = 1;
	}
}

static void
mark_header_ancient(dns_rbtdb_t *rbtdb, rdatasetheader_t *header) {
	uint_least16_t attributes = atomic_load_acquire(&header->attributes);
	uint_least16_t newattributes = 0;

	/*
	 * If we are already ancient there is nothing to do.
	 */
	do {
		if ((attributes & RDATASET_ATTR_ANCIENT) != 0) {
			return;
		}
		newattributes = attributes | RDATASET_ATTR_ANCIENT;
	} while (!atomic_compare_exchange_weak_acq_rel(
		&header->attributes, &attributes, newattributes));

	/*
	 * Decrement the stats counter for the appropriate RRtype.
	 * If the STALE attribute is set, this will decrement the
	 * stale type counter, otherwise it decrements the active
	 * stats type counter.
	 */
	update_rrsetstats(rbtdb, header->type, attributes, false);
	header->node->dirty = 1;

	/* Increment the stats counter for the ancient RRtype. */
	update_rrsetstats(rbtdb, header->type, newattributes, true);
}

static void
mark_header_stale(dns_rbtdb_t *rbtdb, rdatasetheader_t *header) {
	uint_least16_t attributes = atomic_load_acquire(&header->attributes);
	uint_least16_t newattributes = 0;

	INSIST((attributes & RDATASET_ATTR_ZEROTTL) == 0);

	/*
	 * If we are already stale there is nothing to do.
	 */
	do {
		if ((attributes & RDATASET_ATTR_STALE) != 0) {
			return;
		}
		newattributes = attributes | RDATASET_ATTR_STALE;
	} while (!atomic_compare_exchange_weak_acq_rel(
		&header->attributes, &attributes, newattributes));

	/* Decrement the stats counter for the appropriate RRtype.
	 * If the ANCIENT attribute is set (although it is very
	 * unlikely that an RRset goes from ANCIENT to STALE), this
	 * will decrement the ancient stale type counter, otherwise it
	 * decrements the active stats type counter.
	 */

	update_rrsetstats(rbtdb, header->type, attributes, false);
	update_rrsetstats(rbtdb, header->type, newattributes, true);
}

static void
clean_stale_headers(dns_rbtdb_t *rbtdb, isc_mem_t *mctx,
		    rdatasetheader_t *top) {
	rdatasetheader_t *d, *down_next;

	for (d = top->down; d != NULL; d = down_next) {
		down_next = d->down;
		free_rdataset(rbtdb, mctx, d);
	}
	top->down = NULL;
}

static void
clean_cache_node(dns_rbtdb_t *rbtdb, dns_rbtnode_t *node) {
	rdatasetheader_t *current, *top_prev, *top_next;
	isc_mem_t *mctx = rbtdb->common.mctx;

	/*
	 * Caller must be holding the node lock.
	 */

	top_prev = NULL;
	for (current = node->data; current != NULL; current = top_next) {
		top_next = current->next;
		clean_stale_headers(rbtdb, mctx, current);
		/*
		 * If current is nonexistent, ancient, or stale and
		 * we are not keeping stale, we can clean it up.
		 */
		if (NONEXISTENT(current) || ANCIENT(current) ||
		    (STALE(current) && !KEEPSTALE(rbtdb)))
		{
			if (top_prev != NULL) {
				top_prev->next = current->next;
			} else {
				node->data = current->next;
			}
			free_rdataset(rbtdb, mctx, current);
		} else {
			top_prev = current;
		}
	}
	node->dirty = 0;
}

static void
clean_zone_node(dns_rbtdb_t *rbtdb, dns_rbtnode_t *node,
		rbtdb_serial_t least_serial) {
	rdatasetheader_t *current, *dcurrent, *down_next, *dparent;
	rdatasetheader_t *top_prev, *top_next;
	isc_mem_t *mctx = rbtdb->common.mctx;
	bool still_dirty = false;

	/*
	 * Caller must be holding the node lock.
	 */
	REQUIRE(least_serial != 0);

	top_prev = NULL;
	for (current = node->data; current != NULL; current = top_next) {
		top_next = current->next;

		/*
		 * First, we clean up any instances of multiple rdatasets
		 * with the same serial number, or that have the IGNORE
		 * attribute.
		 */
		dparent = current;
		for (dcurrent = current->down; dcurrent != NULL;
		     dcurrent = down_next)
		{
			down_next = dcurrent->down;
			INSIST(dcurrent->serial <= dparent->serial);
			if (dcurrent->serial == dparent->serial ||
			    IGNORE(dcurrent))
			{
				if (down_next != NULL) {
					down_next->next = dparent;
				}
				dparent->down = down_next;
				free_rdataset(rbtdb, mctx, dcurrent);
			} else {
				dparent = dcurrent;
			}
		}

		/*
		 * We've now eliminated all IGNORE datasets with the possible
		 * exception of current, which we now check.
		 */
		if (IGNORE(current)) {
			down_next = current->down;
			if (down_next == NULL) {
				if (top_prev != NULL) {
					top_prev->next = current->next;
				} else {
					node->data = current->next;
				}
				free_rdataset(rbtdb, mctx, current);
				/*
				 * current no longer exists, so we can
				 * just continue with the loop.
				 */
				continue;
			} else {
				/*
				 * Pull up current->down, making it the new
				 * current.
				 */
				if (top_prev != NULL) {
					top_prev->next = down_next;
				} else {
					node->data = down_next;
				}
				down_next->next = top_next;
				free_rdataset(rbtdb, mctx, current);
				current = down_next;
			}
		}

		/*
		 * We now try to find the first down node less than the
		 * least serial.
		 */
		dparent = current;
		for (dcurrent = current->down; dcurrent != NULL;
		     dcurrent = down_next)
		{
			down_next = dcurrent->down;
			if (dcurrent->serial < least_serial) {
				break;
			}
			dparent = dcurrent;
		}

		/*
		 * If there is a such an rdataset, delete it and any older
		 * versions.
		 */
		if (dcurrent != NULL) {
			do {
				down_next = dcurrent->down;
				INSIST(dcurrent->serial <= least_serial);
				free_rdataset(rbtdb, mctx, dcurrent);
				dcurrent = down_next;
			} while (dcurrent != NULL);
			dparent->down = NULL;
		}

		/*
		 * Note.  The serial number of 'current' might be less than
		 * least_serial too, but we cannot delete it because it is
		 * the most recent version, unless it is a NONEXISTENT
		 * rdataset.
		 */
		if (current->down != NULL) {
			still_dirty = true;
			top_prev = current;
		} else {
			/*
			 * If this is a NONEXISTENT rdataset, we can delete it.
			 */
			if (NONEXISTENT(current)) {
				if (top_prev != NULL) {
					top_prev->next = current->next;
				} else {
					node->data = current->next;
				}
				free_rdataset(rbtdb, mctx, current);
			} else {
				top_prev = current;
			}
		}
	}
	if (!still_dirty) {
		node->dirty = 0;
	}
}

/*
 * tree_lock(write) must be held.
 */
static void
delete_node(dns_rbtdb_t *rbtdb, dns_rbtnode_t *node) {
	dns_rbtnode_t *nsecnode;
	dns_fixedname_t fname;
	dns_name_t *name;
	isc_result_t result = ISC_R_UNEXPECTED;

	INSIST(!ISC_LINK_LINKED(node, deadlink));

	if (isc_log_wouldlog(dns_lctx, ISC_LOG_DEBUG(1))) {
		char printname[DNS_NAME_FORMATSIZE];
		isc_log_write(dns_lctx, DNS_LOGCATEGORY_DATABASE,
			      DNS_LOGMODULE_CACHE, ISC_LOG_DEBUG(1),
			      "delete_node(): %p %s (bucket %d)", node,
			      dns_rbt_formatnodename(node, printname,
						     sizeof(printname)),
			      node->locknum);
	}

	switch (node->nsec) {
	case DNS_RBT_NSEC_NORMAL:
		result = dns_rbt_deletenode(rbtdb->tree, node, false);
		break;
	case DNS_RBT_NSEC_HAS_NSEC:
		/*
		 * Though this may be wasteful, it has to be done before
		 * node is deleted.
		 */
		name = dns_fixedname_initname(&fname);
		dns_rbt_fullnamefromnode(node, name);
		/*
		 * Delete the corresponding node from the auxiliary NSEC
		 * tree before deleting from the main tree.
		 */
		nsecnode = NULL;
		result = dns_rbt_findnode(rbtdb->nsec, name, NULL, &nsecnode,
					  NULL, DNS_RBTFIND_EMPTYDATA, NULL,
					  NULL);
		if (result != ISC_R_SUCCESS) {
			isc_log_write(dns_lctx, DNS_LOGCATEGORY_DATABASE,
				      DNS_LOGMODULE_CACHE, ISC_LOG_WARNING,
				      "delete_node: "
				      "dns_rbt_findnode(nsec): %s",
				      isc_result_totext(result));
		} else {
			result = dns_rbt_deletenode(rbtdb->nsec, nsecnode,
						    false);
			if (result != ISC_R_SUCCESS) {
				isc_log_write(
					dns_lctx, DNS_LOGCATEGORY_DATABASE,
					DNS_LOGMODULE_CACHE, ISC_LOG_WARNING,
					"delete_node(): "
					"dns_rbt_deletenode(nsecnode): %s",
					isc_result_totext(result));
			}
		}
		result = dns_rbt_deletenode(rbtdb->tree, node, false);
		break;
	case DNS_RBT_NSEC_NSEC:
		result = dns_rbt_deletenode(rbtdb->nsec, node, false);
		break;
	case DNS_RBT_NSEC_NSEC3:
		result = dns_rbt_deletenode(rbtdb->nsec3, node, false);
		break;
	}
	if (result != ISC_R_SUCCESS) {
		isc_log_write(dns_lctx, DNS_LOGCATEGORY_DATABASE,
			      DNS_LOGMODULE_CACHE, ISC_LOG_WARNING,
			      "delete_node(): "
			      "dns_rbt_deletenode: %s",
			      isc_result_totext(result));
	}
}

/*
 * Caller must be holding the node lock.
 */
static void
new_reference(dns_rbtdb_t *rbtdb, dns_rbtnode_t *node,
	      isc_rwlocktype_t nlocktype) {
	if (nlocktype == isc_rwlocktype_write &&
	    ISC_LINK_LINKED(node, deadlink))
	{
		ISC_LIST_UNLINK(rbtdb->deadnodes[node->locknum], node,
				deadlink);
	}
	if (isc_refcount_increment0(&node->references) == 0) {
		/* this is the first reference to the node */
		isc_refcount_increment0(
			&rbtdb->node_locks[node->locknum].references);
	}
}

/*%
 * The tree lock must be held for the result to be valid.
 */
static bool
is_last_node_on_its_level(dns_rbtnode_t *node) {
	return (node->parent != NULL && node->parent->down == node &&
		node->left == NULL && node->right == NULL);
}

static void
send_to_prune_tree(dns_rbtdb_t *rbtdb, dns_rbtnode_t *node,
		   isc_rwlocktype_t nlocktype) {
	isc_event_t *ev;
	dns_db_t *db;

	ev = isc_event_allocate(rbtdb->common.mctx, NULL, DNS_EVENT_RBTPRUNE,
				prune_tree, node, sizeof(isc_event_t));
	new_reference(rbtdb, node, nlocktype);
	db = NULL;
	attach((dns_db_t *)rbtdb, &db);
	ev->ev_sender = db;
	isc_task_send(rbtdb->prunetask, &ev);
}

/*%
 * Clean up dead nodes.  These are nodes which have no references, and
 * have no data.  They are dead but we could not or chose not to delete
 * them when we deleted all the data at that node because we did not want
 * to wait for the tree write lock.
 *
 * The caller must hold a tree write lock and bucketnum'th node (write) lock.
 */
static void
cleanup_dead_nodes(dns_rbtdb_t *rbtdb, int bucketnum) {
	dns_rbtnode_t *node;
	int count = 10; /* XXXJT: should be adjustable */

	node = ISC_LIST_HEAD(rbtdb->deadnodes[bucketnum]);
	while (node != NULL && count > 0) {
		ISC_LIST_UNLINK(rbtdb->deadnodes[bucketnum], node, deadlink);

		/*
		 * We might have reactivated this node without a tree write
		 * lock, so we couldn't remove this node from deadnodes then
		 * and we have to do it now.
		 */
		if (isc_refcount_current(&node->references) != 0 ||
		    node->data != NULL)
		{
			node = ISC_LIST_HEAD(rbtdb->deadnodes[bucketnum]);
			count--;
			continue;
		}

		if (is_last_node_on_its_level(node) && rbtdb->task != NULL) {
			send_to_prune_tree(rbtdb, node, isc_rwlocktype_write);
		} else if (node->down == NULL && node->data == NULL) {
			/*
			 * Not a interior node and not needing to be
			 * reactivated.
			 */
			delete_node(rbtdb, node);
		} else if (node->data == NULL) {
			/*
			 * A interior node without data. Leave linked to
			 * to be cleaned up when node->down becomes NULL.
			 */
			ISC_LIST_APPEND(rbtdb->deadnodes[bucketnum], node,
					deadlink);
		}
		node = ISC_LIST_HEAD(rbtdb->deadnodes[bucketnum]);
		count--;
	}
}

/*
 * This function is assumed to be called when a node is newly referenced
 * and can be in the deadnode list.  In that case the node must be retrieved
 * from the list because it is going to be used.  In addition, if the caller
 * happens to hold a write lock on the tree, it's a good chance to purge dead
 * nodes.
 * Note: while a new reference is gained in multiple places, there are only very
 * few cases where the node can be in the deadnode list (only empty nodes can
 * have been added to the list).
 */
static void
reactivate_node(dns_rbtdb_t *rbtdb, dns_rbtnode_t *node,
		isc_rwlocktype_t treelocktype) {
	isc_rwlocktype_t locktype = isc_rwlocktype_read;
	nodelock_t *nodelock = &rbtdb->node_locks[node->locknum].lock;
	bool maybe_cleanup = false;

	POST(locktype);

	NODE_LOCK(nodelock, locktype);

	/*
	 * Check if we can possibly cleanup the dead node.  If so, upgrade
	 * the node lock below to perform the cleanup.
	 */
	if (!ISC_LIST_EMPTY(rbtdb->deadnodes[node->locknum]) &&
	    treelocktype == isc_rwlocktype_write)
	{
		maybe_cleanup = true;
	}

	if (ISC_LINK_LINKED(node, deadlink) || maybe_cleanup) {
		/*
		 * Upgrade the lock and test if we still need to unlink.
		 */
		NODE_UNLOCK(nodelock, locktype);
		locktype = isc_rwlocktype_write;
		POST(locktype);
		NODE_LOCK(nodelock, locktype);
		if (ISC_LINK_LINKED(node, deadlink)) {
			ISC_LIST_UNLINK(rbtdb->deadnodes[node->locknum], node,
					deadlink);
		}
		if (maybe_cleanup) {
			cleanup_dead_nodes(rbtdb, node->locknum);
		}
	}

	new_reference(rbtdb, node, locktype);

	NODE_UNLOCK(nodelock, locktype);
}

/*
 * Caller must be holding the node lock; either the "strong", read or write
 * lock.  Note that the lock must be held even when node references are
 * atomically modified; in that case the decrement operation itself does not
 * have to be protected, but we must avoid a race condition where multiple
 * threads are decreasing the reference to zero simultaneously and at least
 * one of them is going to free the node.
 *
 * This function returns true if and only if the node reference decreases
 * to zero.
 *
 * NOTE: Decrementing the reference count of a node to zero does not mean it
 * will be immediately freed.
 */
static bool
decrement_reference(dns_rbtdb_t *rbtdb, dns_rbtnode_t *node,
		    rbtdb_serial_t least_serial, isc_rwlocktype_t nlock,
		    isc_rwlocktype_t tlock, bool pruning) {
	isc_result_t result;
	bool write_locked;
	bool locked = tlock != isc_rwlocktype_none;
	rbtdb_nodelock_t *nodelock;
	int bucket = node->locknum;
	bool no_reference = true;
	uint_fast32_t refs;

	nodelock = &rbtdb->node_locks[bucket];

#define KEEP_NODE(n, r, l)                                  \
	((n)->data != NULL || ((l) && (n)->down != NULL) || \
	 (n) == (r)->origin_node || (n) == (r)->nsec3_origin_node)

	/* Handle easy and typical case first. */
	if (!node->dirty && KEEP_NODE(node, rbtdb, locked)) {
		if (isc_refcount_decrement(&node->references) == 1) {
			refs = isc_refcount_decrement(&nodelock->references);
			INSIST(refs > 0);
			return (true);
		} else {
			return (false);
		}
	}

	/* Upgrade the lock? */
	if (nlock == isc_rwlocktype_read) {
		NODE_UNLOCK(&nodelock->lock, isc_rwlocktype_read);
		NODE_LOCK(&nodelock->lock, isc_rwlocktype_write);
	}

	if (isc_refcount_decrement(&node->references) > 1) {
		/* Restore the lock? */
		if (nlock == isc_rwlocktype_read) {
			NODE_DOWNGRADE(&nodelock->lock);
		}
		return (false);
	}

	if (node->dirty) {
		if (IS_CACHE(rbtdb)) {
			clean_cache_node(rbtdb, node);
		} else {
			if (least_serial == 0) {
				/*
				 * Caller doesn't know the least serial.
				 * Get it.
				 */
				RBTDB_LOCK(&rbtdb->lock, isc_rwlocktype_read);
				least_serial = rbtdb->least_serial;
				RBTDB_UNLOCK(&rbtdb->lock, isc_rwlocktype_read);
			}
			clean_zone_node(rbtdb, node, least_serial);
		}
	}

	/*
	 * Attempt to switch to a write lock on the tree.  If this fails,
	 * we will add this node to a linked list of nodes in this locking
	 * bucket which we will free later.
	 */
	if (tlock != isc_rwlocktype_write) {
		/*
		 * Locking hierarchy notwithstanding, we don't need to free
		 * the node lock before acquiring the tree write lock because
		 * we only do a trylock.
		 */
		if (tlock == isc_rwlocktype_read) {
			result = isc_rwlock_tryupgrade(&rbtdb->tree_lock);
		} else {
			result = isc_rwlock_trylock(&rbtdb->tree_lock,
						    isc_rwlocktype_write);
		}
		RUNTIME_CHECK(result == ISC_R_SUCCESS ||
			      result == ISC_R_LOCKBUSY);

		write_locked = (result == ISC_R_SUCCESS);
	} else {
		write_locked = true;
	}

	refs = isc_refcount_decrement(&nodelock->references);
	INSIST(refs > 0);

	if (KEEP_NODE(node, rbtdb, locked || write_locked)) {
		goto restore_locks;
	}

#undef KEEP_NODE

	if (write_locked) {
		/*
		 * If this node is the only one left on its RBTDB level,
		 * attempt pruning the RBTDB (i.e. deleting empty nodes that
		 * are ancestors of 'node' and are not interior nodes) starting
		 * from this node (see prune_tree()).  The main reason this is
		 * not done immediately, but asynchronously, is that the
		 * ancestors of 'node' are almost guaranteed to belong to
		 * different node buckets and we don't want to do juggle locks
		 * right now.
		 *
		 * Since prune_tree() also calls decrement_reference(), check
		 * the value of the 'pruning' parameter (which is only set to
		 * 'true' in the decrement_reference() call present in
		 * prune_tree()) to prevent an infinite loop and to allow a
		 * node sent to prune_tree() to be deleted by the delete_node()
		 * call in the code branch below.
		 */
		if (!pruning && is_last_node_on_its_level(node) &&
		    rbtdb->task != NULL)
		{
			send_to_prune_tree(rbtdb, node, isc_rwlocktype_write);
			no_reference = false;
		} else {
			/*
			 * The node can now be deleted.
			 */
			delete_node(rbtdb, node);
		}
	} else {
		INSIST(node->data == NULL);
		if (!ISC_LINK_LINKED(node, deadlink)) {
			ISC_LIST_APPEND(rbtdb->deadnodes[bucket], node,
					deadlink);
		}
	}

restore_locks:
	/* Restore the lock? */
	if (nlock == isc_rwlocktype_read) {
		NODE_DOWNGRADE(&nodelock->lock);
	}

	/*
	 * Relock a read lock, or unlock the write lock if no lock was held.
	 */
	if (tlock == isc_rwlocktype_none) {
		if (write_locked) {
			RWUNLOCK(&rbtdb->tree_lock, isc_rwlocktype_write);
		}
	}

	if (tlock == isc_rwlocktype_read) {
		if (write_locked) {
			isc_rwlock_downgrade(&rbtdb->tree_lock);
		}
	}

	return (no_reference);
}

/*
 * Prune the RBTDB tree of trees.  Start by attempting to delete a node that is
 * the only one left on its RBTDB level (see the send_to_prune_tree() call in
 * decrement_reference()).  Then, if the node has a parent (which can either
 * exist on the same RBTDB level or on an upper RBTDB level), check whether the
 * latter is an interior node (i.e. a node with a non-NULL 'down' pointer).  If
 * the parent node is not an interior node, attempt deleting the parent node as
 * well and then move on to examining the parent node's parent, etc.  Continue
 * traversing the RBTDB tree until a node is encountered that is still an
 * interior node after the previously-processed node gets deleted.
 *
 * It is acceptable for a node sent to this function to NOT be deleted in the
 * process (e.g. if it gets reactivated in the meantime).  Furthermore, node
 * deletion is not a prerequisite for continuing RBTDB traversal.
 *
 * This function gets called once for every "starting node" and it continues
 * traversing the RBTDB until the stop condition is met.  In the worst case,
 * the number of nodes processed by a single execution of this function is the
 * number of tree levels, which is at most the maximum number of domain name
 * labels (127); however, it should be much smaller in practice and deleting
 * empty RBTDB nodes is critical to keeping the amount of memory used by the
 * cache memory context within the configured limit anyway.
 */
static void
prune_tree(isc_task_t *task, isc_event_t *event) {
	dns_rbtdb_t *rbtdb = event->ev_sender;
	dns_rbtnode_t *node = event->ev_arg;
	dns_rbtnode_t *parent = NULL;
	unsigned int locknum = node->locknum;

	UNUSED(task);

	isc_event_free(&event);

	RWLOCK(&rbtdb->tree_lock, isc_rwlocktype_write);
	NODE_LOCK(&rbtdb->node_locks[locknum].lock, isc_rwlocktype_write);
	do {
		parent = node->parent;
		decrement_reference(rbtdb, node, 0, isc_rwlocktype_write,
				    isc_rwlocktype_write, true);

		/*
		 * Check whether the parent is an interior node.  Note that it
		 * might have been one before the decrement_reference() call on
		 * the previous line, but decrementing the reference count for
		 * 'node' could have caused 'node->parent->down' to become
		 * NULL.
		 */
		if (parent != NULL && parent->down == NULL) {
			/*
			 * Keep the node lock if possible; otherwise, release
			 * the old lock and acquire one for the parent.
			 */
			if (parent->locknum != locknum) {
				NODE_UNLOCK(&rbtdb->node_locks[locknum].lock,
					    isc_rwlocktype_write);
				locknum = parent->locknum;
				NODE_LOCK(&rbtdb->node_locks[locknum].lock,
					  isc_rwlocktype_write);
			}

			/*
			 * We need to gain a reference to the parent node
			 * before decrementing it in the next iteration.
			 */
			new_reference(rbtdb, parent, isc_rwlocktype_write);
		} else {
			parent = NULL;
		}

		node = parent;
	} while (node != NULL);
	NODE_UNLOCK(&rbtdb->node_locks[locknum].lock, isc_rwlocktype_write);
	RWUNLOCK(&rbtdb->tree_lock, isc_rwlocktype_write);

	detach((dns_db_t **)&rbtdb);
}

static void
make_least_version(dns_rbtdb_t *rbtdb, rbtdb_version_t *version,
		   rbtdb_changedlist_t *cleanup_list) {
	/*
	 * Caller must be holding the database lock.
	 */

	rbtdb->least_serial = version->serial;
	*cleanup_list = version->changed_list;
	ISC_LIST_INIT(version->changed_list);
}

static void
cleanup_nondirty(rbtdb_version_t *version, rbtdb_changedlist_t *cleanup_list) {
	rbtdb_changed_t *changed, *next_changed;

	/*
	 * If the changed record is dirty, then
	 * an update created multiple versions of
	 * a given rdataset.  We keep this list
	 * until we're the least open version, at
	 * which point it's safe to get rid of any
	 * older versions.
	 *
	 * If the changed record isn't dirty, then
	 * we don't need it anymore since we're
	 * committing and not rolling back.
	 *
	 * The caller must be holding the database lock.
	 */
	for (changed = HEAD(version->changed_list); changed != NULL;
	     changed = next_changed)
	{
		next_changed = NEXT(changed, link);
		if (!changed->dirty) {
			UNLINK(version->changed_list, changed, link);
			APPEND(*cleanup_list, changed, link);
		}
	}
}

static void
iszonesecure(dns_db_t *db, rbtdb_version_t *version, dns_dbnode_t *origin) {
	dns_rdataset_t keyset;
	dns_rdataset_t nsecset, signsecset;
	bool haszonekey = false;
	bool hasnsec = false;
	isc_result_t result;

	REQUIRE(version != NULL);

	dns_rdataset_init(&keyset);
	result = dns_db_findrdataset(db, origin, version, dns_rdatatype_dnskey,
				     0, 0, &keyset, NULL);
	if (result == ISC_R_SUCCESS) {
		result = dns_rdataset_first(&keyset);
		while (result == ISC_R_SUCCESS) {
			dns_rdata_t keyrdata = DNS_RDATA_INIT;
			dns_rdataset_current(&keyset, &keyrdata);
			if (dns_zonekey_iszonekey(&keyrdata)) {
				haszonekey = true;
				break;
			}
			result = dns_rdataset_next(&keyset);
		}
		dns_rdataset_disassociate(&keyset);
	}
	if (!haszonekey) {
		version->secure = dns_db_insecure;
		version->havensec3 = false;
		return;
	}

	dns_rdataset_init(&nsecset);
	dns_rdataset_init(&signsecset);
	result = dns_db_findrdataset(db, origin, version, dns_rdatatype_nsec, 0,
				     0, &nsecset, &signsecset);
	if (result == ISC_R_SUCCESS) {
		if (dns_rdataset_isassociated(&signsecset)) {
			hasnsec = true;
			dns_rdataset_disassociate(&signsecset);
		}
		dns_rdataset_disassociate(&nsecset);
	}

	setnsec3parameters(db, version);

	/*
	 * Do we have a valid NSEC/NSEC3 chain?
	 */
	if (version->havensec3 || hasnsec) {
		version->secure = dns_db_secure;
	} else {
		version->secure = dns_db_insecure;
	}
}

/*%<
 * Walk the origin node looking for NSEC3PARAM records.
 * Cache the nsec3 parameters.
 */
static void
setnsec3parameters(dns_db_t *db, rbtdb_version_t *version) {
	dns_rbtnode_t *node;
	dns_rdata_nsec3param_t nsec3param;
	dns_rdata_t rdata = DNS_RDATA_INIT;
	isc_region_t region;
	isc_result_t result;
	rdatasetheader_t *header, *header_next;
	unsigned char *raw; /* RDATASLAB */
	unsigned int count, length;
	dns_rbtdb_t *rbtdb = (dns_rbtdb_t *)db;

	RWLOCK(&rbtdb->tree_lock, isc_rwlocktype_read);
	version->havensec3 = false;
	node = rbtdb->origin_node;
	NODE_LOCK(&(rbtdb->node_locks[node->locknum].lock),
		  isc_rwlocktype_read);
	for (header = node->data; header != NULL; header = header_next) {
		header_next = header->next;
		do {
			if (header->serial <= version->serial &&
			    !IGNORE(header))
			{
				if (NONEXISTENT(header)) {
					header = NULL;
				}
				break;
			} else {
				header = header->down;
			}
		} while (header != NULL);

		if (header != NULL &&
		    (header->type == dns_rdatatype_nsec3param))
		{
			/*
			 * Find A NSEC3PARAM with a supported algorithm.
			 */
			raw = (unsigned char *)header + sizeof(*header);
			count = raw[0] * 256 + raw[1]; /* count */
			raw += DNS_RDATASET_COUNT + DNS_RDATASET_LENGTH;
			while (count-- > 0U) {
				length = raw[0] * 256 + raw[1];
				raw += DNS_RDATASET_ORDER + DNS_RDATASET_LENGTH;
				region.base = raw;
				region.length = length;
				raw += length;
				dns_rdata_fromregion(
					&rdata, rbtdb->common.rdclass,
					dns_rdatatype_nsec3param, &region);
				result = dns_rdata_tostruct(&rdata, &nsec3param,
							    NULL);
				INSIST(result == ISC_R_SUCCESS);
				dns_rdata_reset(&rdata);

				if (nsec3param.hash != DNS_NSEC3_UNKNOWNALG &&
				    !dns_nsec3_supportedhash(nsec3param.hash))
				{
					continue;
				}

				if (nsec3param.flags != 0) {
					continue;
				}

				memmove(version->salt, nsec3param.salt,
					nsec3param.salt_length);
				version->hash = nsec3param.hash;
				version->salt_length = nsec3param.salt_length;
				version->iterations = nsec3param.iterations;
				version->flags = nsec3param.flags;
				version->havensec3 = true;
				/*
				 * Look for a better algorithm than the
				 * unknown test algorithm.
				 */
				if (nsec3param.hash != DNS_NSEC3_UNKNOWNALG) {
					goto unlock;
				}
			}
		}
	}
unlock:
	NODE_UNLOCK(&(rbtdb->node_locks[node->locknum].lock),
		    isc_rwlocktype_read);
	RWUNLOCK(&rbtdb->tree_lock, isc_rwlocktype_read);
}

static void
cleanup_dead_nodes_callback(isc_task_t *task, isc_event_t *event) {
	dns_rbtdb_t *rbtdb = event->ev_arg;
	bool again = false;
	unsigned int locknum;

	RWLOCK(&rbtdb->tree_lock, isc_rwlocktype_write);
	for (locknum = 0; locknum < rbtdb->node_lock_count; locknum++) {
		NODE_LOCK(&rbtdb->node_locks[locknum].lock,
			  isc_rwlocktype_write);
		cleanup_dead_nodes(rbtdb, locknum);
		if (ISC_LIST_HEAD(rbtdb->deadnodes[locknum]) != NULL) {
			again = true;
		}
		NODE_UNLOCK(&rbtdb->node_locks[locknum].lock,
			    isc_rwlocktype_write);
	}
	RWUNLOCK(&rbtdb->tree_lock, isc_rwlocktype_write);
	if (again) {
		isc_task_send(task, &event);
	} else {
		isc_event_free(&event);
		if (isc_refcount_decrement(&rbtdb->references) == 1) {
			(void)isc_refcount_current(&rbtdb->references);
			maybe_free_rbtdb(rbtdb);
		}
	}
}

static void
closeversion(dns_db_t *db, dns_dbversion_t **versionp, bool commit) {
	dns_rbtdb_t *rbtdb = (dns_rbtdb_t *)db;
	rbtdb_version_t *version, *cleanup_version, *least_greater;
	bool rollback = false;
	rbtdb_changedlist_t cleanup_list;
	rdatasetheaderlist_t resigned_list;
	rbtdb_changed_t *changed, *next_changed;
	rbtdb_serial_t serial, least_serial;
	dns_rbtnode_t *rbtnode;
	rdatasetheader_t *header;

	REQUIRE(VALID_RBTDB(rbtdb));
	version = (rbtdb_version_t *)*versionp;
	INSIST(version->rbtdb == rbtdb);

	cleanup_version = NULL;
	ISC_LIST_INIT(cleanup_list);
	ISC_LIST_INIT(resigned_list);

	if (isc_refcount_decrement(&version->references) > 1) {
		/* typical and easy case first */
		if (commit) {
			RBTDB_LOCK(&rbtdb->lock, isc_rwlocktype_read);
			INSIST(!version->writer);
			RBTDB_UNLOCK(&rbtdb->lock, isc_rwlocktype_read);
		}
		goto end;
	}

	/*
	 * Update the zone's secure status in version before making
	 * it the current version.
	 */
	if (version->writer && commit && !IS_CACHE(rbtdb)) {
		iszonesecure(db, version, rbtdb->origin_node);
	}

	RBTDB_LOCK(&rbtdb->lock, isc_rwlocktype_write);
	serial = version->serial;
	if (version->writer) {
		if (commit) {
			unsigned cur_ref;
			rbtdb_version_t *cur_version;

			INSIST(version->commit_ok);
			INSIST(version == rbtdb->future_version);
			/*
			 * The current version is going to be replaced.
			 * Release the (likely last) reference to it from the
			 * DB itself and unlink it from the open list.
			 */
			cur_version = rbtdb->current_version;
			cur_ref = isc_refcount_decrement(
				&cur_version->references);
			if (cur_ref == 1) {
				(void)isc_refcount_current(
					&cur_version->references);
				if (cur_version->serial == rbtdb->least_serial)
				{
					INSIST(EMPTY(
						cur_version->changed_list));
				}
				UNLINK(rbtdb->open_versions, cur_version, link);
			}
			if (EMPTY(rbtdb->open_versions)) {
				/*
				 * We're going to become the least open
				 * version.
				 */
				make_least_version(rbtdb, version,
						   &cleanup_list);
			} else {
				/*
				 * Some other open version is the
				 * least version.  We can't cleanup
				 * records that were changed in this
				 * version because the older versions
				 * may still be in use by an open
				 * version.
				 *
				 * We can, however, discard the
				 * changed records for things that
				 * we've added that didn't exist in
				 * prior versions.
				 */
				cleanup_nondirty(version, &cleanup_list);
			}
			/*
			 * If the (soon to be former) current version
			 * isn't being used by anyone, we can clean
			 * it up.
			 */
			if (cur_ref == 1) {
				cleanup_version = cur_version;
				APPENDLIST(version->changed_list,
					   cleanup_version->changed_list, link);
			}
			/*
			 * Become the current version.
			 */
			version->writer = false;
			rbtdb->current_version = version;
			rbtdb->current_serial = version->serial;
			rbtdb->future_version = NULL;

			/*
			 * Keep the current version in the open list, and
			 * gain a reference for the DB itself (see the DB
			 * creation function below).  This must be the only
			 * case where we need to increment the counter from
			 * zero and need to use isc_refcount_increment0().
			 */
			INSIST(isc_refcount_increment0(&version->references) ==
			       0);
			PREPEND(rbtdb->open_versions, rbtdb->current_version,
				link);
			resigned_list = version->resigned_list;
			ISC_LIST_INIT(version->resigned_list);
		} else {
			/*
			 * We're rolling back this transaction.
			 */
			cleanup_list = version->changed_list;
			ISC_LIST_INIT(version->changed_list);
			resigned_list = version->resigned_list;
			ISC_LIST_INIT(version->resigned_list);
			rollback = true;
			cleanup_version = version;
			rbtdb->future_version = NULL;
		}
	} else {
		if (version != rbtdb->current_version) {
			/*
			 * There are no external or internal references
			 * to this version and it can be cleaned up.
			 */
			cleanup_version = version;

			/*
			 * Find the version with the least serial
			 * number greater than ours.
			 */
			least_greater = PREV(version, link);
			if (least_greater == NULL) {
				least_greater = rbtdb->current_version;
			}

			INSIST(version->serial < least_greater->serial);
			/*
			 * Is this the least open version?
			 */
			if (version->serial == rbtdb->least_serial) {
				/*
				 * Yes.  Install the new least open
				 * version.
				 */
				make_least_version(rbtdb, least_greater,
						   &cleanup_list);
			} else {
				/*
				 * Add any unexecuted cleanups to
				 * those of the least greater version.
				 */
				APPENDLIST(least_greater->changed_list,
					   version->changed_list, link);
			}
		} else if (version->serial == rbtdb->least_serial) {
			INSIST(EMPTY(version->changed_list));
		}
		UNLINK(rbtdb->open_versions, version, link);
	}
	least_serial = rbtdb->least_serial;
	RBTDB_UNLOCK(&rbtdb->lock, isc_rwlocktype_write);

	if (cleanup_version != NULL) {
		INSIST(EMPTY(cleanup_version->changed_list));
		free_gluetable(cleanup_version);
		isc_rwlock_destroy(&cleanup_version->glue_rwlock);
		isc_rwlock_destroy(&cleanup_version->rwlock);
		isc_mem_put(rbtdb->common.mctx, cleanup_version,
			    sizeof(*cleanup_version));
	}

	/*
	 * Commit/rollback re-signed headers.
	 */
	for (header = HEAD(resigned_list); header != NULL;
	     header = HEAD(resigned_list))
	{
		nodelock_t *lock;

		ISC_LIST_UNLINK(resigned_list, header, link);

		lock = &rbtdb->node_locks[header->node->locknum].lock;
		NODE_LOCK(lock, isc_rwlocktype_write);
		if (rollback && !IGNORE(header)) {
			resign_insert(rbtdb, header->node->locknum, header);
		}
		decrement_reference(rbtdb, header->node, least_serial,
				    isc_rwlocktype_write, isc_rwlocktype_none,
				    false);
		NODE_UNLOCK(lock, isc_rwlocktype_write);
	}

	if (!EMPTY(cleanup_list)) {
		isc_event_t *event = NULL;
		isc_rwlocktype_t tlock = isc_rwlocktype_none;

		if (rbtdb->task != NULL) {
			event = isc_event_allocate(rbtdb->common.mctx, NULL,
						   DNS_EVENT_RBTDEADNODES,
						   cleanup_dead_nodes_callback,
						   rbtdb, sizeof(isc_event_t));
		}
		if (event == NULL) {
			/*
			 * We acquire a tree write lock here in order to make
			 * sure that stale nodes will be removed in
			 * decrement_reference().  If we didn't have the lock,
			 * those nodes could miss the chance to be removed
			 * until the server stops.  The write lock is
			 * expensive, but this event should be rare enough
			 * to justify the cost.
			 */
			RWLOCK(&rbtdb->tree_lock, isc_rwlocktype_write);
			tlock = isc_rwlocktype_write;
		}

		for (changed = HEAD(cleanup_list); changed != NULL;
		     changed = next_changed)
		{
			nodelock_t *lock;

			next_changed = NEXT(changed, link);
			rbtnode = changed->node;
			lock = &rbtdb->node_locks[rbtnode->locknum].lock;

			NODE_LOCK(lock, isc_rwlocktype_write);
			/*
			 * This is a good opportunity to purge any dead nodes,
			 * so use it.
			 */
			if (event == NULL) {
				cleanup_dead_nodes(rbtdb, rbtnode->locknum);
			}

			if (rollback) {
				rollback_node(rbtnode, serial);
			}
			decrement_reference(rbtdb, rbtnode, least_serial,
					    isc_rwlocktype_write, tlock, false);

			NODE_UNLOCK(lock, isc_rwlocktype_write);

			isc_mem_put(rbtdb->common.mctx, changed,
				    sizeof(*changed));
		}
		if (event != NULL) {
			isc_refcount_increment(&rbtdb->references);
			isc_task_send(rbtdb->task, &event);
		} else {
			RWUNLOCK(&rbtdb->tree_lock, isc_rwlocktype_write);
		}
	}

end:
	*versionp = NULL;
}

/*
 * Add the necessary magic for the wildcard name 'name'
 * to be found in 'rbtdb'.
 *
 * In order for wildcard matching to work correctly in
 * zone_find(), we must ensure that a node for the wildcarding
 * level exists in the database, and has its 'find_callback'
 * and 'wild' bits set.
 *
 * E.g. if the wildcard name is "*.sub.example." then we
 * must ensure that "sub.example." exists and is marked as
 * a wildcard level.
 *
 * tree_lock(write) must be held.
 */
static isc_result_t
add_wildcard_magic(dns_rbtdb_t *rbtdb, const dns_name_t *name, bool lock) {
	isc_result_t result;
	dns_name_t foundname;
	dns_offsets_t offsets;
	unsigned int n;
	dns_rbtnode_t *node = NULL;

	dns_name_init(&foundname, offsets);
	n = dns_name_countlabels(name);
	INSIST(n >= 2);
	n--;
	dns_name_getlabelsequence(name, 1, n, &foundname);
	result = dns_rbt_addnode(rbtdb->tree, &foundname, &node);
	if (result != ISC_R_SUCCESS && result != ISC_R_EXISTS) {
		return (result);
	}
	if (result == ISC_R_SUCCESS) {
		node->nsec = DNS_RBT_NSEC_NORMAL;
	}
	node->find_callback = 1;
	if (lock) {
		NODE_LOCK(&rbtdb->node_locks[node->locknum].lock,
			  isc_rwlocktype_write);
	}
	node->wild = 1;
	if (lock) {
		NODE_UNLOCK(&rbtdb->node_locks[node->locknum].lock,
			    isc_rwlocktype_write);
	}
	return (ISC_R_SUCCESS);
}

/*
 * tree_lock(write) must be held.
 */
static isc_result_t
add_empty_wildcards(dns_rbtdb_t *rbtdb, const dns_name_t *name, bool lock) {
	isc_result_t result;
	dns_name_t foundname;
	dns_offsets_t offsets;
	unsigned int n, l, i;

	dns_name_init(&foundname, offsets);
	n = dns_name_countlabels(name);
	l = dns_name_countlabels(&rbtdb->common.origin);
	i = l + 1;
	while (i < n) {
		dns_rbtnode_t *node = NULL; /* dummy */
		dns_name_getlabelsequence(name, n - i, i, &foundname);
		if (dns_name_iswildcard(&foundname)) {
			result = add_wildcard_magic(rbtdb, &foundname, lock);
			if (result != ISC_R_SUCCESS) {
				return (result);
			}
			result = dns_rbt_addnode(rbtdb->tree, &foundname,
						 &node);
			if (result != ISC_R_SUCCESS && result != ISC_R_EXISTS) {
				return (result);
			}
			if (result == ISC_R_SUCCESS) {
				node->nsec = DNS_RBT_NSEC_NORMAL;
			}
		}
		i++;
	}
	return (ISC_R_SUCCESS);
}

static isc_result_t
findnodeintree(dns_rbtdb_t *rbtdb, dns_rbt_t *tree, const dns_name_t *name,
	       bool create, dns_dbnode_t **nodep) {
	dns_rbtnode_t *node = NULL;
	dns_name_t nodename;
	isc_result_t result;
	isc_rwlocktype_t locktype = isc_rwlocktype_read;

	INSIST(tree == rbtdb->tree || tree == rbtdb->nsec3);

	dns_name_init(&nodename, NULL);
	RWLOCK(&rbtdb->tree_lock, locktype);
	result = dns_rbt_findnode(tree, name, NULL, &node, NULL,
				  DNS_RBTFIND_EMPTYDATA, NULL, NULL);
	if (result != ISC_R_SUCCESS) {
		RWUNLOCK(&rbtdb->tree_lock, locktype);
		if (!create) {
			if (result == DNS_R_PARTIALMATCH) {
				result = ISC_R_NOTFOUND;
			}
			return (result);
		}
		/*
		 * It would be nice to try to upgrade the lock instead of
		 * unlocking then relocking.
		 */
		locktype = isc_rwlocktype_write;
		RWLOCK(&rbtdb->tree_lock, locktype);
		node = NULL;
		result = dns_rbt_addnode(tree, name, &node);
		if (result == ISC_R_SUCCESS) {
			dns_rbt_namefromnode(node, &nodename);
			node->locknum = node->hashval % rbtdb->node_lock_count;
			if (tree == rbtdb->tree) {
				add_empty_wildcards(rbtdb, name, true);

				if (dns_name_iswildcard(name)) {
					result = add_wildcard_magic(rbtdb, name,
								    true);
					if (result != ISC_R_SUCCESS) {
						RWUNLOCK(&rbtdb->tree_lock,
							 locktype);
						return (result);
					}
				}
			}
			if (tree == rbtdb->nsec3) {
				node->nsec = DNS_RBT_NSEC_NSEC3;
			}
		} else if (result != ISC_R_EXISTS) {
			RWUNLOCK(&rbtdb->tree_lock, locktype);
			return (result);
		}
	}

	if (tree == rbtdb->nsec3) {
		INSIST(node->nsec == DNS_RBT_NSEC_NSEC3);
	}

	reactivate_node(rbtdb, node, locktype);

	RWUNLOCK(&rbtdb->tree_lock, locktype);

	*nodep = (dns_dbnode_t *)node;

	return (ISC_R_SUCCESS);
}

static isc_result_t
findnode(dns_db_t *db, const dns_name_t *name, bool create,
	 dns_dbnode_t **nodep) {
	dns_rbtdb_t *rbtdb = (dns_rbtdb_t *)db;

	REQUIRE(VALID_RBTDB(rbtdb));

	return (findnodeintree(rbtdb, rbtdb->tree, name, create, nodep));
}

static isc_result_t
findnsec3node(dns_db_t *db, const dns_name_t *name, bool create,
	      dns_dbnode_t **nodep) {
	dns_rbtdb_t *rbtdb = (dns_rbtdb_t *)db;

	REQUIRE(VALID_RBTDB(rbtdb));

	return (findnodeintree(rbtdb, rbtdb->nsec3, name, create, nodep));
}

static isc_result_t
zone_zonecut_callback(dns_rbtnode_t *node, dns_name_t *name, void *arg) {
	rbtdb_search_t *search = arg;
	rdatasetheader_t *header, *header_next;
	rdatasetheader_t *dname_header, *sigdname_header, *ns_header;
	rdatasetheader_t *found;
	isc_result_t result;
	dns_rbtnode_t *onode;

	/*
	 * We only want to remember the topmost zone cut, since it's the one
	 * that counts, so we'll just continue if we've already found a
	 * zonecut.
	 */
	if (search->zonecut != NULL) {
		return (DNS_R_CONTINUE);
	}

	found = NULL;
	result = DNS_R_CONTINUE;
	onode = search->rbtdb->origin_node;

	NODE_LOCK(&(search->rbtdb->node_locks[node->locknum].lock),
		  isc_rwlocktype_read);

	/*
	 * Look for an NS or DNAME rdataset active in our version.
	 */
	ns_header = NULL;
	dname_header = NULL;
	sigdname_header = NULL;
	for (header = node->data; header != NULL; header = header_next) {
		header_next = header->next;
		if (header->type == dns_rdatatype_ns ||
		    header->type == dns_rdatatype_dname ||
		    header->type == RBTDB_RDATATYPE_SIGDNAME)
		{
			do {
				if (header->serial <= search->serial &&
				    !IGNORE(header))
				{
					/*
					 * Is this a "this rdataset doesn't
					 * exist" record?
					 */
					if (NONEXISTENT(header)) {
						header = NULL;
					}
					break;
				} else {
					header = header->down;
				}
			} while (header != NULL);
			if (header != NULL) {
				if (header->type == dns_rdatatype_dname) {
					dname_header = header;
				} else if (header->type ==
					   RBTDB_RDATATYPE_SIGDNAME)
				{
					sigdname_header = header;
				} else if (node != onode ||
					   IS_STUB(search->rbtdb))
				{
					/*
					 * We've found an NS rdataset that
					 * isn't at the origin node.  We check
					 * that they're not at the origin node,
					 * because otherwise we'd erroneously
					 * treat the zone top as if it were
					 * a delegation.
					 */
					ns_header = header;
				}
			}
		}
	}

	/*
	 * Did we find anything?
	 */
	if (!IS_CACHE(search->rbtdb) && !IS_STUB(search->rbtdb) &&
	    ns_header != NULL)
	{
		/*
		 * Note that NS has precedence over DNAME if both exist
		 * in a zone.  Otherwise DNAME take precedence over NS.
		 */
		found = ns_header;
		search->zonecut_sigrdataset = NULL;
	} else if (dname_header != NULL) {
		found = dname_header;
		search->zonecut_sigrdataset = sigdname_header;
	} else if (ns_header != NULL) {
		found = ns_header;
		search->zonecut_sigrdataset = NULL;
	}

	if (found != NULL) {
		/*
		 * We increment the reference count on node to ensure that
		 * search->zonecut_rdataset will still be valid later.
		 */
		new_reference(search->rbtdb, node, isc_rwlocktype_read);
		search->zonecut = node;
		search->zonecut_rdataset = found;
		search->need_cleanup = true;
		/*
		 * Since we've found a zonecut, anything beneath it is
		 * glue and is not subject to wildcard matching, so we
		 * may clear search->wild.
		 */
		search->wild = false;
		if ((search->options & DNS_DBFIND_GLUEOK) == 0) {
			/*
			 * If the caller does not want to find glue, then
			 * this is the best answer and the search should
			 * stop now.
			 */
			result = DNS_R_PARTIALMATCH;
		} else {
			dns_name_t *zcname;

			/*
			 * The search will continue beneath the zone cut.
			 * This may or may not be the best match.  In case it
			 * is, we need to remember the node name.
			 */
			zcname = dns_fixedname_name(&search->zonecut_name);
			dns_name_copy(name, zcname);
			search->copy_name = true;
		}
	} else {
		/*
		 * There is no zonecut at this node which is active in this
		 * version.
		 *
		 * If this is a "wild" node and the caller hasn't disabled
		 * wildcard matching, remember that we've seen a wild node
		 * in case we need to go searching for wildcard matches
		 * later on.
		 */
		if (node->wild && (search->options & DNS_DBFIND_NOWILD) == 0) {
			search->wild = true;
		}
	}

	NODE_UNLOCK(&(search->rbtdb->node_locks[node->locknum].lock),
		    isc_rwlocktype_read);

	return (result);
}

static void
bind_rdataset(dns_rbtdb_t *rbtdb, dns_rbtnode_t *node, rdatasetheader_t *header,
	      isc_stdtime_t now, isc_rwlocktype_t locktype,
	      dns_rdataset_t *rdataset) {
	unsigned char *raw; /* RDATASLAB */
	bool stale = STALE(header);
	bool ancient = ANCIENT(header);

	/*
	 * Caller must be holding the node reader lock.
	 * XXXJT: technically, we need a writer lock, since we'll increment
	 * the header count below.  However, since the actual counter value
	 * doesn't matter, we prioritize performance here.  (We may want to
	 * use atomic increment when available).
	 */

	if (rdataset == NULL) {
		return;
	}

	new_reference(rbtdb, node, locktype);

	INSIST(rdataset->methods == NULL); /* We must be disassociated. */

	/*
	 * Mark header stale or ancient if the RRset is no longer active.
	 */
	if (!ACTIVE(header, now)) {
		dns_ttl_t stale_ttl = header->rdh_ttl +
				      STALE_TTL(header, rbtdb);
		/*
		 * If this data is in the stale window keep it and if
		 * DNS_DBFIND_STALEOK is not set we tell the caller to
		 * skip this record.  We skip the records with ZEROTTL
		 * (these records should not be cached anyway).
		 */

		if (KEEPSTALE(rbtdb) && stale_ttl > now) {
			stale = true;
		} else {
			/*
			 * We are not keeping stale, or it is outside the
			 * stale window. Mark ancient, i.e. ready for cleanup.
			 */
			ancient = true;
		}
	}

	rdataset->methods = &rdataset_methods;
	rdataset->rdclass = rbtdb->common.rdclass;
	rdataset->type = RBTDB_RDATATYPE_BASE(header->type);
	rdataset->covers = RBTDB_RDATATYPE_EXT(header->type);
	rdataset->ttl = header->rdh_ttl - now;
	rdataset->trust = header->trust;

	if (NEGATIVE(header)) {
		rdataset->attributes |= DNS_RDATASETATTR_NEGATIVE;
	}
	if (NXDOMAIN(header)) {
		rdataset->attributes |= DNS_RDATASETATTR_NXDOMAIN;
	}
	if (OPTOUT(header)) {
		rdataset->attributes |= DNS_RDATASETATTR_OPTOUT;
	}
	if (PREFETCH(header)) {
		rdataset->attributes |= DNS_RDATASETATTR_PREFETCH;
	}

	if (stale && !ancient) {
		dns_ttl_t stale_ttl = header->rdh_ttl +
				      STALE_TTL(header, rbtdb);
		if (stale_ttl > now) {
			rdataset->ttl = stale_ttl - now;
		} else {
			rdataset->ttl = 0;
		}
		if (STALE_WINDOW(header)) {
			rdataset->attributes |= DNS_RDATASETATTR_STALE_WINDOW;
		}
		rdataset->attributes |= DNS_RDATASETATTR_STALE;
	} else if (IS_CACHE(rbtdb) && !ACTIVE(header, now)) {
		rdataset->attributes |= DNS_RDATASETATTR_ANCIENT;
		rdataset->ttl = header->rdh_ttl;
	}

	rdataset->private1 = rbtdb;
	rdataset->private2 = node;
	raw = (unsigned char *)header + sizeof(*header);
	rdataset->private3 = raw;
	rdataset->count = atomic_fetch_add_relaxed(&header->count, 1);
	if (rdataset->count == UINT32_MAX) {
		rdataset->count = 0;
	}

	/*
	 * Reset iterator state.
	 */
	rdataset->privateuint4 = 0;
	rdataset->private5 = NULL;

	/*
	 * Add noqname proof.
	 */
	rdataset->private6 = header->noqname;
	if (rdataset->private6 != NULL) {
		rdataset->attributes |= DNS_RDATASETATTR_NOQNAME;
	}
	rdataset->private7 = header->closest;
	if (rdataset->private7 != NULL) {
		rdataset->attributes |= DNS_RDATASETATTR_CLOSEST;
	}

	/*
	 * Copy out re-signing information.
	 */
	if (RESIGN(header)) {
		rdataset->attributes |= DNS_RDATASETATTR_RESIGN;
		rdataset->resign = (header->resign << 1) | header->resign_lsb;
	} else {
		rdataset->resign = 0;
	}
}

static isc_result_t
setup_delegation(rbtdb_search_t *search, dns_dbnode_t **nodep,
		 dns_name_t *foundname, dns_rdataset_t *rdataset,
		 dns_rdataset_t *sigrdataset) {
	dns_name_t *zcname;
	rbtdb_rdatatype_t type;
	dns_rbtnode_t *node;

	REQUIRE(search != NULL);
	REQUIRE(search->zonecut != NULL);
	REQUIRE(search->zonecut_rdataset != NULL);

	/*
	 * The caller MUST NOT be holding any node locks.
	 */

	node = search->zonecut;
	type = search->zonecut_rdataset->type;

	/*
	 * If we have to set foundname, we do it before anything else.
	 * If we were to set foundname after we had set nodep or bound the
	 * rdataset, then we'd have to undo that work if dns_name_copy()
	 * failed.  By setting foundname first, there's nothing to undo if
	 * we have trouble.
	 */
	if (foundname != NULL && search->copy_name) {
		zcname = dns_fixedname_name(&search->zonecut_name);
		dns_name_copy(zcname, foundname);
	}
	if (nodep != NULL) {
		/*
		 * Note that we don't have to increment the node's reference
		 * count here because we're going to use the reference we
		 * already have in the search block.
		 */
		*nodep = node;
		search->need_cleanup = false;
	}
	if (rdataset != NULL) {
		NODE_LOCK(&(search->rbtdb->node_locks[node->locknum].lock),
			  isc_rwlocktype_read);
		bind_rdataset(search->rbtdb, node, search->zonecut_rdataset,
			      search->now, isc_rwlocktype_read, rdataset);
		if (sigrdataset != NULL && search->zonecut_sigrdataset != NULL)
		{
			bind_rdataset(search->rbtdb, node,
				      search->zonecut_sigrdataset, search->now,
				      isc_rwlocktype_read, sigrdataset);
		}
		NODE_UNLOCK(&(search->rbtdb->node_locks[node->locknum].lock),
			    isc_rwlocktype_read);
	}

	if (type == dns_rdatatype_dname) {
		return (DNS_R_DNAME);
	}
	return (DNS_R_DELEGATION);
}

static bool
valid_glue(rbtdb_search_t *search, dns_name_t *name, rbtdb_rdatatype_t type,
	   dns_rbtnode_t *node) {
	unsigned char *raw; /* RDATASLAB */
	unsigned int count, size;
	dns_name_t ns_name;
	bool valid = false;
	dns_offsets_t offsets;
	isc_region_t region;
	rdatasetheader_t *header;

	/*
	 * No additional locking is required.
	 */

	/*
	 * Valid glue types are A, AAAA, A6.  NS is also a valid glue type
	 * if it occurs at a zone cut, but is not valid below it.
	 */
	if (type == dns_rdatatype_ns) {
		if (node != search->zonecut) {
			return (false);
		}
	} else if (type != dns_rdatatype_a && type != dns_rdatatype_aaaa &&
		   type != dns_rdatatype_a6)
	{
		return (false);
	}

	header = search->zonecut_rdataset;
	raw = (unsigned char *)header + sizeof(*header);
	count = raw[0] * 256 + raw[1];
	raw += DNS_RDATASET_COUNT + DNS_RDATASET_LENGTH;

	while (count > 0) {
		count--;
		size = raw[0] * 256 + raw[1];
		raw += DNS_RDATASET_ORDER + DNS_RDATASET_LENGTH;
		region.base = raw;
		region.length = size;
		raw += size;
		/*
		 * XXX Until we have rdata structures, we have no choice but
		 * to directly access the rdata format.
		 */
		dns_name_init(&ns_name, offsets);
		dns_name_fromregion(&ns_name, &region);
		if (dns_name_compare(&ns_name, name) == 0) {
			valid = true;
			break;
		}
	}

	return (valid);
}

static bool
activeempty(rbtdb_search_t *search, dns_rbtnodechain_t *chain,
	    const dns_name_t *name) {
	dns_fixedname_t fnext;
	dns_fixedname_t forigin;
	dns_name_t *next;
	dns_name_t *origin;
	dns_name_t prefix;
	dns_rbtdb_t *rbtdb;
	dns_rbtnode_t *node;
	isc_result_t result;
	bool answer = false;
	rdatasetheader_t *header;

	rbtdb = search->rbtdb;

	dns_name_init(&prefix, NULL);
	next = dns_fixedname_initname(&fnext);
	origin = dns_fixedname_initname(&forigin);

	result = dns_rbtnodechain_next(chain, NULL, NULL);
	while (result == ISC_R_SUCCESS || result == DNS_R_NEWORIGIN) {
		node = NULL;
		result = dns_rbtnodechain_current(chain, &prefix, origin,
						  &node);
		if (result != ISC_R_SUCCESS) {
			break;
		}
		NODE_LOCK(&(rbtdb->node_locks[node->locknum].lock),
			  isc_rwlocktype_read);
		for (header = node->data; header != NULL; header = header->next)
		{
			if (header->serial <= search->serial &&
			    !IGNORE(header) && EXISTS(header))
			{
				break;
			}
		}
		NODE_UNLOCK(&(rbtdb->node_locks[node->locknum].lock),
			    isc_rwlocktype_read);
		if (header != NULL) {
			break;
		}
		result = dns_rbtnodechain_next(chain, NULL, NULL);
	}
	if (result == ISC_R_SUCCESS) {
		result = dns_name_concatenate(&prefix, origin, next, NULL);
	}
	if (result == ISC_R_SUCCESS && dns_name_issubdomain(next, name)) {
		answer = true;
	}
	return (answer);
}

static bool
activeemptynode(rbtdb_search_t *search, const dns_name_t *qname,
		dns_name_t *wname) {
	dns_fixedname_t fnext;
	dns_fixedname_t forigin;
	dns_fixedname_t fprev;
	dns_name_t *next;
	dns_name_t *origin;
	dns_name_t *prev;
	dns_name_t name;
	dns_name_t rname;
	dns_name_t tname;
	dns_rbtdb_t *rbtdb;
	dns_rbtnode_t *node;
	dns_rbtnodechain_t chain;
	bool check_next = true;
	bool check_prev = true;
	bool answer = false;
	isc_result_t result;
	rdatasetheader_t *header;
	unsigned int n;

	rbtdb = search->rbtdb;

	dns_name_init(&name, NULL);
	dns_name_init(&tname, NULL);
	dns_name_init(&rname, NULL);
	next = dns_fixedname_initname(&fnext);
	prev = dns_fixedname_initname(&fprev);
	origin = dns_fixedname_initname(&forigin);

	/*
	 * Find if qname is at or below a empty node.
	 * Use our own copy of the chain.
	 */

	chain = search->chain;
	do {
		node = NULL;
		result = dns_rbtnodechain_current(&chain, &name, origin, &node);
		if (result != ISC_R_SUCCESS) {
			break;
		}
		NODE_LOCK(&(rbtdb->node_locks[node->locknum].lock),
			  isc_rwlocktype_read);
		for (header = node->data; header != NULL; header = header->next)
		{
			if (header->serial <= search->serial &&
			    !IGNORE(header) && EXISTS(header))
			{
				break;
			}
		}
		NODE_UNLOCK(&(rbtdb->node_locks[node->locknum].lock),
			    isc_rwlocktype_read);
		if (header != NULL) {
			break;
		}
		result = dns_rbtnodechain_prev(&chain, NULL, NULL);
	} while (result == ISC_R_SUCCESS || result == DNS_R_NEWORIGIN);
	if (result == ISC_R_SUCCESS) {
		result = dns_name_concatenate(&name, origin, prev, NULL);
	}
	if (result != ISC_R_SUCCESS) {
		check_prev = false;
	}

	result = dns_rbtnodechain_next(&chain, NULL, NULL);
	while (result == ISC_R_SUCCESS || result == DNS_R_NEWORIGIN) {
		node = NULL;
		result = dns_rbtnodechain_current(&chain, &name, origin, &node);
		if (result != ISC_R_SUCCESS) {
			break;
		}
		NODE_LOCK(&(rbtdb->node_locks[node->locknum].lock),
			  isc_rwlocktype_read);
		for (header = node->data; header != NULL; header = header->next)
		{
			if (header->serial <= search->serial &&
			    !IGNORE(header) && EXISTS(header))
			{
				break;
			}
		}
		NODE_UNLOCK(&(rbtdb->node_locks[node->locknum].lock),
			    isc_rwlocktype_read);
		if (header != NULL) {
			break;
		}
		result = dns_rbtnodechain_next(&chain, NULL, NULL);
	}
	if (result == ISC_R_SUCCESS) {
		result = dns_name_concatenate(&name, origin, next, NULL);
	}
	if (result != ISC_R_SUCCESS) {
		check_next = false;
	}

	dns_name_clone(qname, &rname);

	/*
	 * Remove the wildcard label to find the terminal name.
	 */
	n = dns_name_countlabels(wname);
	dns_name_getlabelsequence(wname, 1, n - 1, &tname);

	do {
		if ((check_prev && dns_name_issubdomain(prev, &rname)) ||
		    (check_next && dns_name_issubdomain(next, &rname)))
		{
			answer = true;
			break;
		}
		/*
		 * Remove the left hand label.
		 */
		n = dns_name_countlabels(&rname);
		dns_name_getlabelsequence(&rname, 1, n - 1, &rname);
	} while (!dns_name_equal(&rname, &tname));
	return (answer);
}

static isc_result_t
find_wildcard(rbtdb_search_t *search, dns_rbtnode_t **nodep,
	      const dns_name_t *qname) {
	unsigned int i, j;
	dns_rbtnode_t *node, *level_node, *wnode;
	rdatasetheader_t *header;
	isc_result_t result = ISC_R_NOTFOUND;
	dns_name_t name;
	dns_name_t *wname;
	dns_fixedname_t fwname;
	dns_rbtdb_t *rbtdb;
	bool done, wild, active;
	dns_rbtnodechain_t wchain;

	/*
	 * Caller must be holding the tree lock and MUST NOT be holding
	 * any node locks.
	 */

	/*
	 * Examine each ancestor level.  If the level's wild bit
	 * is set, then construct the corresponding wildcard name and
	 * search for it.  If the wildcard node exists, and is active in
	 * this version, we're done.  If not, then we next check to see
	 * if the ancestor is active in this version.  If so, then there
	 * can be no possible wildcard match and again we're done.  If not,
	 * continue the search.
	 */

	rbtdb = search->rbtdb;
	i = search->chain.level_matches;
	done = false;
	node = *nodep;
	do {
		NODE_LOCK(&(rbtdb->node_locks[node->locknum].lock),
			  isc_rwlocktype_read);

		/*
		 * First we try to figure out if this node is active in
		 * the search's version.  We do this now, even though we
		 * may not need the information, because it simplifies the
		 * locking and code flow.
		 */
		for (header = node->data; header != NULL; header = header->next)
		{
			if (header->serial <= search->serial &&
			    !IGNORE(header) && EXISTS(header) &&
			    !ANCIENT(header))
			{
				break;
			}
		}
		if (header != NULL) {
			active = true;
		} else {
			active = false;
		}

		if (node->wild) {
			wild = true;
		} else {
			wild = false;
		}

		NODE_UNLOCK(&(rbtdb->node_locks[node->locknum].lock),
			    isc_rwlocktype_read);

		if (wild) {
			/*
			 * Construct the wildcard name for this level.
			 */
			dns_name_init(&name, NULL);
			dns_rbt_namefromnode(node, &name);
			wname = dns_fixedname_initname(&fwname);
			result = dns_name_concatenate(dns_wildcardname, &name,
						      wname, NULL);
			j = i;
			while (result == ISC_R_SUCCESS && j != 0) {
				j--;
				level_node = search->chain.levels[j];
				dns_name_init(&name, NULL);
				dns_rbt_namefromnode(level_node, &name);
				result = dns_name_concatenate(wname, &name,
							      wname, NULL);
			}
			if (result != ISC_R_SUCCESS) {
				break;
			}

			wnode = NULL;
			dns_rbtnodechain_init(&wchain);
			result = dns_rbt_findnode(
				rbtdb->tree, wname, NULL, &wnode, &wchain,
				DNS_RBTFIND_EMPTYDATA, NULL, NULL);
			if (result == ISC_R_SUCCESS) {
				nodelock_t *lock;

				/*
				 * We have found the wildcard node.  If it
				 * is active in the search's version, we're
				 * done.
				 */
				lock = &rbtdb->node_locks[wnode->locknum].lock;
				NODE_LOCK(lock, isc_rwlocktype_read);
				for (header = wnode->data; header != NULL;
				     header = header->next)
				{
					if (header->serial <= search->serial &&
					    !IGNORE(header) && EXISTS(header) &&
					    !ANCIENT(header))
					{
						break;
					}
				}
				NODE_UNLOCK(lock, isc_rwlocktype_read);
				if (header != NULL ||
				    activeempty(search, &wchain, wname))
				{
					if (activeemptynode(search, qname,
							    wname))
					{
						return (ISC_R_NOTFOUND);
					}
					/*
					 * The wildcard node is active!
					 *
					 * Note: result is still ISC_R_SUCCESS
					 * so we don't have to set it.
					 */
					*nodep = wnode;
					break;
				}
			} else if (result != ISC_R_NOTFOUND &&
				   result != DNS_R_PARTIALMATCH)
			{
				/*
				 * An error has occurred.  Bail out.
				 */
				break;
			}
		}

		if (active) {
			/*
			 * The level node is active.  Any wildcarding
			 * present at higher levels has no
			 * effect and we're done.
			 */
			result = ISC_R_NOTFOUND;
			break;
		}

		if (i > 0) {
			i--;
			node = search->chain.levels[i];
		} else {
			done = true;
		}
	} while (!done);

	return (result);
}

static bool
matchparams(rdatasetheader_t *header, rbtdb_search_t *search) {
	dns_rdata_t rdata = DNS_RDATA_INIT;
	dns_rdata_nsec3_t nsec3;
	unsigned char *raw; /* RDATASLAB */
	unsigned int rdlen, count;
	isc_region_t region;
	isc_result_t result;

	REQUIRE(header->type == dns_rdatatype_nsec3);

	raw = (unsigned char *)header + sizeof(*header);
	count = raw[0] * 256 + raw[1]; /* count */
	raw += DNS_RDATASET_COUNT + DNS_RDATASET_LENGTH;

	while (count-- > 0) {
		rdlen = raw[0] * 256 + raw[1];
		raw += DNS_RDATASET_ORDER + DNS_RDATASET_LENGTH;
		region.base = raw;
		region.length = rdlen;
		dns_rdata_fromregion(&rdata, search->rbtdb->common.rdclass,
				     dns_rdatatype_nsec3, &region);
		raw += rdlen;
		result = dns_rdata_tostruct(&rdata, &nsec3, NULL);
		INSIST(result == ISC_R_SUCCESS);
		if (nsec3.hash == search->rbtversion->hash &&
		    nsec3.iterations == search->rbtversion->iterations &&
		    nsec3.salt_length == search->rbtversion->salt_length &&
		    memcmp(nsec3.salt, search->rbtversion->salt,
			   nsec3.salt_length) == 0)
		{
			return (true);
		}
		dns_rdata_reset(&rdata);
	}
	return (false);
}

/*
 * Find node of the NSEC/NSEC3 record that is 'name'.
 */
static isc_result_t
previous_closest_nsec(dns_rdatatype_t type, rbtdb_search_t *search,
		      dns_name_t *name, dns_name_t *origin,
		      dns_rbtnode_t **nodep, dns_rbtnodechain_t *nsecchain,
		      bool *firstp) {
	dns_fixedname_t ftarget;
	dns_name_t *target;
	dns_rbtnode_t *nsecnode;
	isc_result_t result;

	REQUIRE(nodep != NULL && *nodep == NULL);
	REQUIRE(type == dns_rdatatype_nsec3 || firstp != NULL);

	if (type == dns_rdatatype_nsec3) {
		result = dns_rbtnodechain_prev(&search->chain, NULL, NULL);
		if (result != ISC_R_SUCCESS && result != DNS_R_NEWORIGIN) {
			return (result);
		}
		result = dns_rbtnodechain_current(&search->chain, name, origin,
						  nodep);
		return (result);
	}

	target = dns_fixedname_initname(&ftarget);

	for (;;) {
		if (*firstp) {
			/*
			 * Construct the name of the second node to check.
			 * It is the first node sought in the NSEC tree.
			 */
			*firstp = false;
			dns_rbtnodechain_init(nsecchain);
			result = dns_name_concatenate(name, origin, target,
						      NULL);
			if (result != ISC_R_SUCCESS) {
				return (result);
			}
			nsecnode = NULL;
			result = dns_rbt_findnode(
				search->rbtdb->nsec, target, NULL, &nsecnode,
				nsecchain, DNS_RBTFIND_EMPTYDATA, NULL, NULL);
			if (result == ISC_R_SUCCESS) {
				/*
				 * Since this was the first loop, finding the
				 * name in the NSEC tree implies that the first
				 * node checked in the main tree had an
				 * unacceptable NSEC record.
				 * Try the previous node in the NSEC tree.
				 */
				result = dns_rbtnodechain_prev(nsecchain, name,
							       origin);
				if (result == DNS_R_NEWORIGIN) {
					result = ISC_R_SUCCESS;
				}
			} else if (result == ISC_R_NOTFOUND ||
				   result == DNS_R_PARTIALMATCH)
			{
				result = dns_rbtnodechain_current(
					nsecchain, name, origin, NULL);
				if (result == ISC_R_NOTFOUND) {
					result = ISC_R_NOMORE;
				}
			}
		} else {
			/*
			 * This is a second or later trip through the auxiliary
			 * tree for the name of a third or earlier NSEC node in
			 * the main tree.  Previous trips through the NSEC tree
			 * must have found nodes in the main tree with NSEC
			 * records.  Perhaps they lacked signature records.
			 */
			result = dns_rbtnodechain_prev(nsecchain, name, origin);
			if (result == DNS_R_NEWORIGIN) {
				result = ISC_R_SUCCESS;
			}
		}
		if (result != ISC_R_SUCCESS) {
			return (result);
		}

		/*
		 * Construct the name to seek in the main tree.
		 */
		result = dns_name_concatenate(name, origin, target, NULL);
		if (result != ISC_R_SUCCESS) {
			return (result);
		}

		*nodep = NULL;
		result = dns_rbt_findnode(search->rbtdb->tree, target, NULL,
					  nodep, &search->chain,
					  DNS_RBTFIND_EMPTYDATA, NULL, NULL);
		if (result == ISC_R_SUCCESS) {
			return (result);
		}

		/*
		 * There should always be a node in the main tree with the
		 * same name as the node in the auxiliary NSEC tree, except for
		 * nodes in the auxiliary tree that are awaiting deletion.
		 */
		if (result != DNS_R_PARTIALMATCH && result != ISC_R_NOTFOUND) {
			isc_log_write(dns_lctx, DNS_LOGCATEGORY_DATABASE,
				      DNS_LOGMODULE_CACHE, ISC_LOG_ERROR,
				      "previous_closest_nsec(): %s",
				      isc_result_totext(result));
			return (DNS_R_BADDB);
		}
	}
}

/*
 * Find the NSEC/NSEC3 which is or before the current point on the
 * search chain.  For NSEC3 records only NSEC3 records that match the
 * current NSEC3PARAM record are considered.
 */
static isc_result_t
find_closest_nsec(rbtdb_search_t *search, dns_dbnode_t **nodep,
		  dns_name_t *foundname, dns_rdataset_t *rdataset,
		  dns_rdataset_t *sigrdataset, dns_rbt_t *tree,
		  dns_db_secure_t secure) {
	dns_rbtnode_t *node, *prevnode;
	rdatasetheader_t *header, *header_next, *found, *foundsig;
	dns_rbtnodechain_t nsecchain;
	bool empty_node;
	isc_result_t result;
	dns_fixedname_t fname, forigin;
	dns_name_t *name, *origin;
	dns_rdatatype_t type;
	rbtdb_rdatatype_t sigtype;
	bool wraps;
	bool first = true;
	bool need_sig = (secure == dns_db_secure);

	if (tree == search->rbtdb->nsec3) {
		type = dns_rdatatype_nsec3;
		sigtype = RBTDB_RDATATYPE_SIGNSEC3;
		wraps = true;
	} else {
		type = dns_rdatatype_nsec;
		sigtype = RBTDB_RDATATYPE_SIGNSEC;
		wraps = false;
	}

	/*
	 * Use the auxiliary tree only starting with the second node in the
	 * hope that the original node will be right much of the time.
	 */
	name = dns_fixedname_initname(&fname);
	origin = dns_fixedname_initname(&forigin);
again:
	node = NULL;
	prevnode = NULL;
	result = dns_rbtnodechain_current(&search->chain, name, origin, &node);
	if (result != ISC_R_SUCCESS) {
		return (result);
	}
	do {
		NODE_LOCK(&(search->rbtdb->node_locks[node->locknum].lock),
			  isc_rwlocktype_read);
		found = NULL;
		foundsig = NULL;
		empty_node = true;
		for (header = node->data; header != NULL; header = header_next)
		{
			header_next = header->next;
			/*
			 * Look for an active, extant NSEC or RRSIG NSEC.
			 */
			do {
				if (header->serial <= search->serial &&
				    !IGNORE(header))
				{
					/*
					 * Is this a "this rdataset doesn't
					 * exist" record?
					 */
					if (NONEXISTENT(header)) {
						header = NULL;
					}
					break;
				} else {
					header = header->down;
				}
			} while (header != NULL);
			if (header != NULL) {
				/*
				 * We now know that there is at least one
				 * active rdataset at this node.
				 */
				empty_node = false;
				if (header->type == type) {
					found = header;
					if (foundsig != NULL) {
						break;
					}
				} else if (header->type == sigtype) {
					foundsig = header;
					if (found != NULL) {
						break;
					}
				}
			}
		}
		if (!empty_node) {
			if (found != NULL && search->rbtversion->havensec3 &&
			    found->type == dns_rdatatype_nsec3 &&
			    !matchparams(found, search))
			{
				empty_node = true;
				found = NULL;
				foundsig = NULL;
				result = previous_closest_nsec(
					type, search, name, origin, &prevnode,
					NULL, NULL);
			} else if (found != NULL &&
				   (foundsig != NULL || !need_sig))
			{
				/*
				 * We've found the right NSEC/NSEC3 record.
				 *
				 * Note: for this to really be the right
				 * NSEC record, it's essential that the NSEC
				 * records of any nodes obscured by a zone
				 * cut have been removed; we assume this is
				 * the case.
				 */
				result = dns_name_concatenate(name, origin,
							      foundname, NULL);
				if (result == ISC_R_SUCCESS) {
					if (nodep != NULL) {
						new_reference(
							search->rbtdb, node,
							isc_rwlocktype_read);
						*nodep = node;
					}
					bind_rdataset(search->rbtdb, node,
						      found, search->now,
						      isc_rwlocktype_read,
						      rdataset);
					if (foundsig != NULL) {
						bind_rdataset(
							search->rbtdb, node,
							foundsig, search->now,
							isc_rwlocktype_read,
							sigrdataset);
					}
				}
			} else if (found == NULL && foundsig == NULL) {
				/*
				 * This node is active, but has no NSEC or
				 * RRSIG NSEC.  That means it's glue or
				 * other obscured zone data that isn't
				 * relevant for our search.  Treat the
				 * node as if it were empty and keep looking.
				 */
				empty_node = true;
				result = previous_closest_nsec(
					type, search, name, origin, &prevnode,
					&nsecchain, &first);
			} else {
				/*
				 * We found an active node, but either the
				 * NSEC or the RRSIG NSEC is missing.  This
				 * shouldn't happen.
				 */
				result = DNS_R_BADDB;
			}
		} else {
			/*
			 * This node isn't active.  We've got to keep
			 * looking.
			 */
			result = previous_closest_nsec(type, search, name,
						       origin, &prevnode,
						       &nsecchain, &first);
		}
		NODE_UNLOCK(&(search->rbtdb->node_locks[node->locknum].lock),
			    isc_rwlocktype_read);
		node = prevnode;
		prevnode = NULL;
	} while (empty_node && result == ISC_R_SUCCESS);

	if (!first) {
		dns_rbtnodechain_invalidate(&nsecchain);
	}

	if (result == ISC_R_NOMORE && wraps) {
		result = dns_rbtnodechain_last(&search->chain, tree, NULL,
					       NULL);
		if (result == ISC_R_SUCCESS || result == DNS_R_NEWORIGIN) {
			wraps = false;
			goto again;
		}
	}

	/*
	 * If the result is ISC_R_NOMORE, then we got to the beginning of
	 * the database and didn't find a NSEC record.  This shouldn't
	 * happen.
	 */
	if (result == ISC_R_NOMORE) {
		result = DNS_R_BADDB;
	}

	return (result);
}

static isc_result_t
zone_find(dns_db_t *db, const dns_name_t *name, dns_dbversion_t *version,
	  dns_rdatatype_t type, unsigned int options, isc_stdtime_t now,
	  dns_dbnode_t **nodep, dns_name_t *foundname, dns_rdataset_t *rdataset,
	  dns_rdataset_t *sigrdataset) {
	dns_rbtnode_t *node = NULL;
	isc_result_t result;
	rbtdb_search_t search;
	bool cname_ok = true;
	bool close_version = false;
	bool maybe_zonecut = false;
	bool at_zonecut = false;
	bool wild;
	bool empty_node;
	rdatasetheader_t *header, *header_next, *found, *nsecheader;
	rdatasetheader_t *foundsig, *cnamesig, *nsecsig;
	rbtdb_rdatatype_t sigtype;
	bool active;
	nodelock_t *lock;
	dns_rbt_t *tree;

	search.rbtdb = (dns_rbtdb_t *)db;

	REQUIRE(VALID_RBTDB(search.rbtdb));
	INSIST(version == NULL ||
	       ((rbtdb_version_t *)version)->rbtdb == (dns_rbtdb_t *)db);

	/*
	 * We don't care about 'now'.
	 */
	UNUSED(now);

	/*
	 * If the caller didn't supply a version, attach to the current
	 * version.
	 */
	if (version == NULL) {
		currentversion(db, &version);
		close_version = true;
	}

	search.rbtversion = version;
	search.serial = search.rbtversion->serial;
	search.options = options;
	search.copy_name = false;
	search.need_cleanup = false;
	search.wild = false;
	search.zonecut = NULL;
	dns_fixedname_init(&search.zonecut_name);
	dns_rbtnodechain_init(&search.chain);
	search.now = 0;

	/*
	 * 'wild' will be true iff. we've matched a wildcard.
	 */
	wild = false;

	RWLOCK(&search.rbtdb->tree_lock, isc_rwlocktype_read);

	/*
	 * Search down from the root of the tree.  If, while going down, we
	 * encounter a callback node, zone_zonecut_callback() will search the
	 * rdatasets at the zone cut for active DNAME or NS rdatasets.
	 */
	tree = (options & DNS_DBFIND_FORCENSEC3) != 0 ? search.rbtdb->nsec3
						      : search.rbtdb->tree;
	result = dns_rbt_findnode(tree, name, foundname, &node, &search.chain,
				  DNS_RBTFIND_EMPTYDATA, zone_zonecut_callback,
				  &search);

	if (result == DNS_R_PARTIALMATCH) {
	partial_match:
		if (search.zonecut != NULL) {
			result = setup_delegation(&search, nodep, foundname,
						  rdataset, sigrdataset);
			goto tree_exit;
		}

		if (search.wild) {
			/*
			 * At least one of the levels in the search chain
			 * potentially has a wildcard.  For each such level,
			 * we must see if there's a matching wildcard active
			 * in the current version.
			 */
			result = find_wildcard(&search, &node, name);
			if (result == ISC_R_SUCCESS) {
				dns_name_copy(name, foundname);
				wild = true;
				goto found;
			} else if (result != ISC_R_NOTFOUND) {
				goto tree_exit;
			}
		}

		active = false;
		if ((options & DNS_DBFIND_FORCENSEC3) == 0) {
			/*
			 * The NSEC3 tree won't have empty nodes,
			 * so it isn't necessary to check for them.
			 */
			dns_rbtnodechain_t chain = search.chain;
			active = activeempty(&search, &chain, name);
		}

		/*
		 * If we're here, then the name does not exist, is not
		 * beneath a zonecut, and there's no matching wildcard.
		 */
		if ((search.rbtversion->secure == dns_db_secure &&
		     !search.rbtversion->havensec3) ||
		    (search.options & DNS_DBFIND_FORCENSEC) != 0 ||
		    (search.options & DNS_DBFIND_FORCENSEC3) != 0)
		{
			result = find_closest_nsec(&search, nodep, foundname,
						   rdataset, sigrdataset, tree,
						   search.rbtversion->secure);
			if (result == ISC_R_SUCCESS) {
				result = active ? DNS_R_EMPTYNAME
						: DNS_R_NXDOMAIN;
			}
		} else {
			result = active ? DNS_R_EMPTYNAME : DNS_R_NXDOMAIN;
		}
		goto tree_exit;
	} else if (result != ISC_R_SUCCESS) {
		goto tree_exit;
	}

found:
	/*
	 * We have found a node whose name is the desired name, or we
	 * have matched a wildcard.
	 */

	if (search.zonecut != NULL) {
		/*
		 * If we're beneath a zone cut, we don't want to look for
		 * CNAMEs because they're not legitimate zone glue.
		 */
		cname_ok = false;
	} else {
		/*
		 * The node may be a zone cut itself.  If it might be one,
		 * make sure we check for it later.
		 *
		 * DS records live above the zone cut in ordinary zone so
		 * we want to ignore any referral.
		 *
		 * Stub zones don't have anything "above" the delegation so
		 * we always return a referral.
		 */
		if (node->find_callback &&
		    ((node != search.rbtdb->origin_node &&
		      !dns_rdatatype_atparent(type)) ||
		     IS_STUB(search.rbtdb)))
		{
			maybe_zonecut = true;
		}
	}

	/*
	 * Certain DNSSEC types are not subject to CNAME matching
	 * (RFC4035, section 2.5 and RFC3007).
	 *
	 * We don't check for RRSIG, because we don't store RRSIG records
	 * directly.
	 */
	if (type == dns_rdatatype_key || type == dns_rdatatype_nsec) {
		cname_ok = false;
	}

	/*
	 * We now go looking for rdata...
	 */

	lock = &search.rbtdb->node_locks[node->locknum].lock;
	NODE_LOCK(lock, isc_rwlocktype_read);

	found = NULL;
	foundsig = NULL;
	sigtype = RBTDB_RDATATYPE_VALUE(dns_rdatatype_rrsig, type);
	nsecheader = NULL;
	nsecsig = NULL;
	cnamesig = NULL;
	empty_node = true;
	for (header = node->data; header != NULL; header = header_next) {
		header_next = header->next;
		/*
		 * Look for an active, extant rdataset.
		 */
		do {
			if (header->serial <= search.serial && !IGNORE(header))
			{
				/*
				 * Is this a "this rdataset doesn't
				 * exist" record?
				 */
				if (NONEXISTENT(header)) {
					header = NULL;
				}
				break;
			} else {
				header = header->down;
			}
		} while (header != NULL);
		if (header != NULL) {
			/*
			 * We now know that there is at least one active
			 * rdataset at this node.
			 */
			empty_node = false;

			/*
			 * Do special zone cut handling, if requested.
			 */
			if (maybe_zonecut && header->type == dns_rdatatype_ns) {
				/*
				 * We increment the reference count on node to
				 * ensure that search->zonecut_rdataset will
				 * still be valid later.
				 */
				new_reference(search.rbtdb, node,
					      isc_rwlocktype_read);
				search.zonecut = node;
				search.zonecut_rdataset = header;
				search.zonecut_sigrdataset = NULL;
				search.need_cleanup = true;
				maybe_zonecut = false;
				at_zonecut = true;
				/*
				 * It is not clear if KEY should still be
				 * allowed at the parent side of the zone
				 * cut or not.  It is needed for RFC3007
				 * validated updates.
				 */
				if ((search.options & DNS_DBFIND_GLUEOK) == 0 &&
				    type != dns_rdatatype_nsec &&
				    type != dns_rdatatype_key)
				{
					/*
					 * Glue is not OK, but any answer we
					 * could return would be glue.  Return
					 * the delegation.
					 */
					found = NULL;
					break;
				}
				if (found != NULL && foundsig != NULL) {
					break;
				}
			}

			/*
			 * If the NSEC3 record doesn't match the chain
			 * we are using behave as if it isn't here.
			 */
			if (header->type == dns_rdatatype_nsec3 &&
			    !matchparams(header, &search))
			{
				NODE_UNLOCK(lock, isc_rwlocktype_read);
				goto partial_match;
			}
			/*
			 * If we found a type we were looking for,
			 * remember it.
			 */
			if (header->type == type || type == dns_rdatatype_any ||
			    (header->type == dns_rdatatype_cname && cname_ok))
			{
				/*
				 * We've found the answer!
				 */
				found = header;
				if (header->type == dns_rdatatype_cname &&
				    cname_ok)
				{
					/*
					 * We may be finding a CNAME instead
					 * of the desired type.
					 *
					 * If we've already got the CNAME RRSIG,
					 * use it, otherwise change sigtype
					 * so that we find it.
					 */
					if (cnamesig != NULL) {
						foundsig = cnamesig;
					} else {
						sigtype =
							RBTDB_RDATATYPE_SIGCNAME;
					}
				}
				/*
				 * If we've got all we need, end the search.
				 */
				if (!maybe_zonecut && foundsig != NULL) {
					break;
				}
			} else if (header->type == sigtype) {
				/*
				 * We've found the RRSIG rdataset for our
				 * target type.  Remember it.
				 */
				foundsig = header;
				/*
				 * If we've got all we need, end the search.
				 */
				if (!maybe_zonecut && found != NULL) {
					break;
				}
			} else if (header->type == dns_rdatatype_nsec &&
				   !search.rbtversion->havensec3)
			{
				/*
				 * Remember a NSEC rdataset even if we're
				 * not specifically looking for it, because
				 * we might need it later.
				 */
				nsecheader = header;
			} else if (header->type == RBTDB_RDATATYPE_SIGNSEC &&
				   !search.rbtversion->havensec3)
			{
				/*
				 * If we need the NSEC rdataset, we'll also
				 * need its signature.
				 */
				nsecsig = header;
			} else if (cname_ok &&
				   header->type == RBTDB_RDATATYPE_SIGCNAME)
			{
				/*
				 * If we get a CNAME match, we'll also need
				 * its signature.
				 */
				cnamesig = header;
			}
		}
	}

	if (empty_node) {
		/*
		 * We have an exact match for the name, but there are no
		 * active rdatasets in the desired version.  That means that
		 * this node doesn't exist in the desired version, and that
		 * we really have a partial match.
		 */
		if (!wild) {
			NODE_UNLOCK(lock, isc_rwlocktype_read);
			goto partial_match;
		}
	}

	/*
	 * If we didn't find what we were looking for...
	 */
	if (found == NULL) {
		if (search.zonecut != NULL) {
			/*
			 * We were trying to find glue at a node beneath a
			 * zone cut, but didn't.
			 *
			 * Return the delegation.
			 */
			NODE_UNLOCK(lock, isc_rwlocktype_read);
			result = setup_delegation(&search, nodep, foundname,
						  rdataset, sigrdataset);
			goto tree_exit;
		}
		/*
		 * The desired type doesn't exist.
		 */
		result = DNS_R_NXRRSET;
		if (search.rbtversion->secure == dns_db_secure &&
		    !search.rbtversion->havensec3 &&
		    (nsecheader == NULL || nsecsig == NULL))
		{
			/*
			 * The zone is secure but there's no NSEC,
			 * or the NSEC has no signature!
			 */
			if (!wild) {
				result = DNS_R_BADDB;
				goto node_exit;
			}

			NODE_UNLOCK(lock, isc_rwlocktype_read);
			result = find_closest_nsec(&search, nodep, foundname,
						   rdataset, sigrdataset,
						   search.rbtdb->tree,
						   search.rbtversion->secure);
			if (result == ISC_R_SUCCESS) {
				result = DNS_R_EMPTYWILD;
			}
			goto tree_exit;
		}
		if ((search.options & DNS_DBFIND_FORCENSEC) != 0 &&
		    nsecheader == NULL)
		{
			/*
			 * There's no NSEC record, and we were told
			 * to find one.
			 */
			result = DNS_R_BADDB;
			goto node_exit;
		}
		if (nodep != NULL) {
			new_reference(search.rbtdb, node, isc_rwlocktype_read);
			*nodep = node;
		}
		if ((search.rbtversion->secure == dns_db_secure &&
		     !search.rbtversion->havensec3) ||
		    (search.options & DNS_DBFIND_FORCENSEC) != 0)
		{
			bind_rdataset(search.rbtdb, node, nsecheader, 0,
				      isc_rwlocktype_read, rdataset);
			if (nsecsig != NULL) {
				bind_rdataset(search.rbtdb, node, nsecsig, 0,
					      isc_rwlocktype_read, sigrdataset);
			}
		}
		if (wild) {
			foundname->attributes |= DNS_NAMEATTR_WILDCARD;
		}
		goto node_exit;
	}

	/*
	 * We found what we were looking for, or we found a CNAME.
	 */

	if (type != found->type && type != dns_rdatatype_any &&
	    found->type == dns_rdatatype_cname)
	{
		/*
		 * We weren't doing an ANY query and we found a CNAME instead
		 * of the type we were looking for, so we need to indicate
		 * that result to the caller.
		 */
		result = DNS_R_CNAME;
	} else if (search.zonecut != NULL) {
		/*
		 * If we're beneath a zone cut, we must indicate that the
		 * result is glue, unless we're actually at the zone cut
		 * and the type is NSEC or KEY.
		 */
		if (search.zonecut == node) {
			/*
			 * It is not clear if KEY should still be
			 * allowed at the parent side of the zone
			 * cut or not.  It is needed for RFC3007
			 * validated updates.
			 */
			if (type == dns_rdatatype_nsec ||
			    type == dns_rdatatype_nsec3 ||
			    type == dns_rdatatype_key)
			{
				result = ISC_R_SUCCESS;
			} else if (type == dns_rdatatype_any) {
				result = DNS_R_ZONECUT;
			} else {
				result = DNS_R_GLUE;
			}
		} else {
			result = DNS_R_GLUE;
		}
		/*
		 * We might have found data that isn't glue, but was occluded
		 * by a dynamic update.  If the caller cares about this, they
		 * will have told us to validate glue.
		 *
		 * XXX We should cache the glue validity state!
		 */
		if (result == DNS_R_GLUE &&
		    (search.options & DNS_DBFIND_VALIDATEGLUE) != 0 &&
		    !valid_glue(&search, foundname, type, node))
		{
			NODE_UNLOCK(lock, isc_rwlocktype_read);
			result = setup_delegation(&search, nodep, foundname,
						  rdataset, sigrdataset);
			goto tree_exit;
		}
	} else {
		/*
		 * An ordinary successful query!
		 */
		result = ISC_R_SUCCESS;
	}

	if (nodep != NULL) {
		if (!at_zonecut) {
			new_reference(search.rbtdb, node, isc_rwlocktype_read);
		} else {
			search.need_cleanup = false;
		}
		*nodep = node;
	}

	if (type != dns_rdatatype_any) {
		bind_rdataset(search.rbtdb, node, found, 0, isc_rwlocktype_read,
			      rdataset);
		if (foundsig != NULL) {
			bind_rdataset(search.rbtdb, node, foundsig, 0,
				      isc_rwlocktype_read, sigrdataset);
		}
	}

	if (wild) {
		foundname->attributes |= DNS_NAMEATTR_WILDCARD;
	}

node_exit:
	NODE_UNLOCK(lock, isc_rwlocktype_read);

tree_exit:
	RWUNLOCK(&search.rbtdb->tree_lock, isc_rwlocktype_read);

	/*
	 * If we found a zonecut but aren't going to use it, we have to
	 * let go of it.
	 */
	if (search.need_cleanup) {
		node = search.zonecut;
		INSIST(node != NULL);
		lock = &(search.rbtdb->node_locks[node->locknum].lock);

		NODE_LOCK(lock, isc_rwlocktype_read);
		decrement_reference(search.rbtdb, node, 0, isc_rwlocktype_read,
				    isc_rwlocktype_none, false);
		NODE_UNLOCK(lock, isc_rwlocktype_read);
	}

	if (close_version) {
		closeversion(db, &version, false);
	}

	dns_rbtnodechain_reset(&search.chain);

	return (result);
}

static isc_result_t
zone_findzonecut(dns_db_t *db, const dns_name_t *name, unsigned int options,
		 isc_stdtime_t now, dns_dbnode_t **nodep, dns_name_t *foundname,
		 dns_name_t *dcname, dns_rdataset_t *rdataset,
		 dns_rdataset_t *sigrdataset) {
	UNUSED(db);
	UNUSED(name);
	UNUSED(options);
	UNUSED(now);
	UNUSED(nodep);
	UNUSED(foundname);
	UNUSED(dcname);
	UNUSED(rdataset);
	UNUSED(sigrdataset);

	FATAL_ERROR("zone_findzonecut() called!");

	UNREACHABLE();
	return (ISC_R_NOTIMPLEMENTED);
}

static bool
check_stale_header(dns_rbtnode_t *node, rdatasetheader_t *header,
		   isc_rwlocktype_t *locktype, nodelock_t *lock,
		   rbtdb_search_t *search, rdatasetheader_t **header_prev) {
	if (!ACTIVE(header, search->now)) {
		dns_ttl_t stale = header->rdh_ttl +
				  STALE_TTL(header, search->rbtdb);
		/*
		 * If this data is in the stale window keep it and if
		 * DNS_DBFIND_STALEOK is not set we tell the caller to
		 * skip this record.  We skip the records with ZEROTTL
		 * (these records should not be cached anyway).
		 */

		RDATASET_ATTR_CLR(header, RDATASET_ATTR_STALE_WINDOW);
		if (!ZEROTTL(header) && KEEPSTALE(search->rbtdb) &&
		    stale > search->now)
		{
			mark_header_stale(search->rbtdb, header);
			*header_prev = header;
			/*
			 * If DNS_DBFIND_STALESTART is set then it means we
			 * failed to resolve the name during recursion, in
			 * this case we mark the time in which the refresh
			 * failed.
			 */
			if ((search->options & DNS_DBFIND_STALESTART) != 0) {
				atomic_store_release(
					&header->last_refresh_fail_ts,
					search->now);
			} else if ((search->options &
				    DNS_DBFIND_STALEENABLED) != 0 &&
				   search->now <
					   (atomic_load_acquire(
						    &header->last_refresh_fail_ts) +
					    search->rbtdb->serve_stale_refresh))
			{
				/*
				 * If we are within interval between last
				 * refresh failure time + 'stale-refresh-time',
				 * then don't skip this stale entry but use it
				 * instead.
				 */
				RDATASET_ATTR_SET(header,
						  RDATASET_ATTR_STALE_WINDOW);
				return (false);
			} else if ((search->options &
				    DNS_DBFIND_STALETIMEOUT) != 0)
			{
				/*
				 * We want stale RRset due to timeout, so we
				 * don't skip it.
				 */
				return (false);
			}
			return ((search->options & DNS_DBFIND_STALEOK) == 0);
		}

		/*
		 * This rdataset is stale.  If no one else is using the
		 * node, we can clean it up right now, otherwise we mark
		 * it as ancient, and the node as dirty, so it will get
		 * cleaned up later.
		 */
		if ((header->rdh_ttl < search->now - RBTDB_VIRTUAL) &&
		    (*locktype == isc_rwlocktype_write ||
		     NODE_TRYUPGRADE(lock) == ISC_R_SUCCESS))
		{
			/*
			 * We update the node's status only when we can
			 * get write access; otherwise, we leave others
			 * to this work.  Periodical cleaning will
			 * eventually take the job as the last resort.
			 * We won't downgrade the lock, since other
			 * rdatasets are probably stale, too.
			 */
			*locktype = isc_rwlocktype_write;

			if (isc_refcount_current(&node->references) == 0) {
				isc_mem_t *mctx;

				/*
				 * header->down can be non-NULL if the
				 * refcount has just decremented to 0
				 * but decrement_reference() has not
				 * performed clean_cache_node(), in
				 * which case we need to purge the stale
				 * headers first.
				 */
				mctx = search->rbtdb->common.mctx;
				clean_stale_headers(search->rbtdb, mctx,
						    header);
				if (*header_prev != NULL) {
					(*header_prev)->next = header->next;
				} else {
					node->data = header->next;
				}
				free_rdataset(search->rbtdb, mctx, header);
			} else {
				mark_header_ancient(search->rbtdb, header);
				*header_prev = header;
			}
		} else {
			*header_prev = header;
		}
		return (true);
	}
	return (false);
}

static isc_result_t
cache_zonecut_callback(dns_rbtnode_t *node, dns_name_t *name, void *arg) {
	rbtdb_search_t *search = arg;
	rdatasetheader_t *header, *header_prev, *header_next;
	rdatasetheader_t *dname_header, *sigdname_header;
	isc_result_t result;
	nodelock_t *lock;
	isc_rwlocktype_t locktype;

	/* XXX comment */

	REQUIRE(search->zonecut == NULL);

	/*
	 * Keep compiler silent.
	 */
	UNUSED(name);

	lock = &(search->rbtdb->node_locks[node->locknum].lock);
	locktype = isc_rwlocktype_read;
	NODE_LOCK(lock, locktype);

	/*
	 * Look for a DNAME or RRSIG DNAME rdataset.
	 */
	dname_header = NULL;
	sigdname_header = NULL;
	header_prev = NULL;
	for (header = node->data; header != NULL; header = header_next) {
		header_next = header->next;
		if (check_stale_header(node, header, &locktype, lock, search,
				       &header_prev))
		{
			/* Do nothing. */
		} else if (header->type == dns_rdatatype_dname &&
			   EXISTS(header) && !ANCIENT(header))
		{
			dname_header = header;
			header_prev = header;
		} else if (header->type == RBTDB_RDATATYPE_SIGDNAME &&
			   EXISTS(header) && !ANCIENT(header))
		{
			sigdname_header = header;
			header_prev = header;
		} else {
			header_prev = header;
		}
	}

	if (dname_header != NULL &&
	    (!DNS_TRUST_PENDING(dname_header->trust) ||
	     (search->options & DNS_DBFIND_PENDINGOK) != 0))
	{
		/*
		 * We increment the reference count on node to ensure that
		 * search->zonecut_rdataset will still be valid later.
		 */
		new_reference(search->rbtdb, node, locktype);
		search->zonecut = node;
		search->zonecut_rdataset = dname_header;
		search->zonecut_sigrdataset = sigdname_header;
		search->need_cleanup = true;
		result = DNS_R_PARTIALMATCH;
	} else {
		result = DNS_R_CONTINUE;
	}

	NODE_UNLOCK(lock, locktype);

	return (result);
}

static isc_result_t
find_deepest_zonecut(rbtdb_search_t *search, dns_rbtnode_t *node,
		     dns_dbnode_t **nodep, dns_name_t *foundname,
		     dns_rdataset_t *rdataset, dns_rdataset_t *sigrdataset) {
	unsigned int i;
	dns_rbtnode_t *level_node;
	rdatasetheader_t *header, *header_prev, *header_next;
	rdatasetheader_t *found, *foundsig;
	isc_result_t result = ISC_R_NOTFOUND;
	dns_name_t name;
	dns_rbtdb_t *rbtdb;
	bool done;
	nodelock_t *lock;
	isc_rwlocktype_t locktype;

	/*
	 * Caller must be holding the tree lock.
	 */

	rbtdb = search->rbtdb;
	i = search->chain.level_matches;
	done = false;
	do {
		locktype = isc_rwlocktype_read;
		lock = &rbtdb->node_locks[node->locknum].lock;
		NODE_LOCK(lock, locktype);

		/*
		 * Look for NS and RRSIG NS rdatasets.
		 */
		found = NULL;
		foundsig = NULL;
		header_prev = NULL;
		for (header = node->data; header != NULL; header = header_next)
		{
			header_next = header->next;
			if (check_stale_header(node, header, &locktype, lock,
					       search, &header_prev))
			{
				/* Do nothing. */
			} else if (EXISTS(header) && !ANCIENT(header)) {
				/*
				 * We've found an extant rdataset.  See if
				 * we're interested in it.
				 */
				if (header->type == dns_rdatatype_ns) {
					found = header;
					if (foundsig != NULL) {
						break;
					}
				} else if (header->type ==
					   RBTDB_RDATATYPE_SIGNS)
				{
					foundsig = header;
					if (found != NULL) {
						break;
					}
				}
				header_prev = header;
			} else {
				header_prev = header;
			}
		}

		if (found != NULL) {
			/*
			 * If we have to set foundname, we do it before
			 * anything else.  If we were to set foundname after
			 * we had set nodep or bound the rdataset, then we'd
			 * have to undo that work if dns_name_concatenate()
			 * failed.  By setting foundname first, there's
			 * nothing to undo if we have trouble.
			 */
			if (foundname != NULL) {
				dns_name_init(&name, NULL);
				dns_rbt_namefromnode(node, &name);
				dns_name_copy(&name, foundname);
				while (i > 0) {
					i--;
					level_node = search->chain.levels[i];
					dns_name_init(&name, NULL);
					dns_rbt_namefromnode(level_node, &name);
					result = dns_name_concatenate(
						foundname, &name, foundname,
						NULL);
					if (result != ISC_R_SUCCESS) {
						if (nodep != NULL) {
							*nodep = NULL;
						}
						goto node_exit;
					}
				}
			}
			result = DNS_R_DELEGATION;
			if (nodep != NULL) {
				new_reference(search->rbtdb, node, locktype);
				*nodep = node;
			}
			bind_rdataset(search->rbtdb, node, found, search->now,
				      locktype, rdataset);
			if (foundsig != NULL) {
				bind_rdataset(search->rbtdb, node, foundsig,
					      search->now, locktype,
					      sigrdataset);
			}
			if (need_headerupdate(found, search->now) ||
			    (foundsig != NULL &&
			     need_headerupdate(foundsig, search->now)))
			{
				if (locktype != isc_rwlocktype_write) {
					NODE_UNLOCK(lock, locktype);
					NODE_LOCK(lock, isc_rwlocktype_write);
					locktype = isc_rwlocktype_write;
					POST(locktype);
				}
				if (need_headerupdate(found, search->now)) {
					update_header(search->rbtdb, found,
						      search->now);
				}
				if (foundsig != NULL &&
				    need_headerupdate(foundsig, search->now))
				{
					update_header(search->rbtdb, foundsig,
						      search->now);
				}
			}
		}

	node_exit:
		NODE_UNLOCK(lock, locktype);

		if (found == NULL && i > 0) {
			i--;
			node = search->chain.levels[i];
		} else {
			done = true;
		}
	} while (!done);

	return (result);
}

/*
 * Look for a potentially covering NSEC in the cache where `name`
 * is known not to exist.  This uses the auxiliary NSEC tree to find
 * the potential NSEC owner. If found, we update 'foundname', 'nodep',
 * 'rdataset' and 'sigrdataset', and return DNS_R_COVERINGNSEC.
 * Otherwise, return ISC_R_NOTFOUND.
 */
static isc_result_t
find_coveringnsec(rbtdb_search_t *search, const dns_name_t *name,
		  dns_dbnode_t **nodep, isc_stdtime_t now,
		  dns_name_t *foundname, dns_rdataset_t *rdataset,
		  dns_rdataset_t *sigrdataset) {
	dns_fixedname_t fprefix, forigin, ftarget, fixed;
	dns_name_t *prefix = NULL, *origin = NULL;
	dns_name_t *target = NULL, *fname = NULL;
	dns_rbtnode_t *node = NULL;
	dns_rbtnodechain_t chain;
	isc_result_t result;
	isc_rwlocktype_t locktype;
	nodelock_t *lock = NULL;
	rbtdb_rdatatype_t matchtype, sigmatchtype;
	rdatasetheader_t *found = NULL, *foundsig = NULL;
	rdatasetheader_t *header = NULL;
	rdatasetheader_t *header_next = NULL, *header_prev = NULL;

	/*
	 * Look for the node in the auxilary tree.
	 */
	dns_rbtnodechain_init(&chain);
	target = dns_fixedname_initname(&ftarget);
	result = dns_rbt_findnode(search->rbtdb->nsec, name, target, &node,
				  &chain, DNS_RBTFIND_EMPTYDATA, NULL, NULL);
	if (result != DNS_R_PARTIALMATCH) {
		dns_rbtnodechain_reset(&chain);
		return (ISC_R_NOTFOUND);
	}

	prefix = dns_fixedname_initname(&fprefix);
	origin = dns_fixedname_initname(&forigin);
	target = dns_fixedname_initname(&ftarget);
	fname = dns_fixedname_initname(&fixed);

	locktype = isc_rwlocktype_read;
	matchtype = RBTDB_RDATATYPE_VALUE(dns_rdatatype_nsec, 0);
	sigmatchtype = RBTDB_RDATATYPE_VALUE(dns_rdatatype_rrsig,
					     dns_rdatatype_nsec);

	/*
	 * Extract predecessor from chain.
	 */
	result = dns_rbtnodechain_current(&chain, prefix, origin, NULL);
	dns_rbtnodechain_reset(&chain);
	if (result != ISC_R_SUCCESS && result != DNS_R_NEWORIGIN) {
		return (ISC_R_NOTFOUND);
	}

	result = dns_name_concatenate(prefix, origin, target, NULL);
	if (result != ISC_R_SUCCESS) {
		return (ISC_R_NOTFOUND);
	}

	/*
	 * Lookup the predecessor in the main tree.
	 */
	node = NULL;
	result = dns_rbt_findnode(search->rbtdb->tree, target, fname, &node,
				  NULL, DNS_RBTFIND_EMPTYDATA, NULL, NULL);
	if (result != ISC_R_SUCCESS) {
		return (ISC_R_NOTFOUND);
	}

	lock = &(search->rbtdb->node_locks[node->locknum].lock);
	NODE_LOCK(lock, locktype);
	for (header = node->data; header != NULL; header = header_next) {
		header_next = header->next;
		if (check_stale_header(node, header, &locktype, lock, search,
				       &header_prev))
		{
			continue;
		}
		if (NONEXISTENT(header) ||
		    RBTDB_RDATATYPE_BASE(header->type) == 0)
		{
			header_prev = header;
			continue;
		}
		if (header->type == matchtype) {
			found = header;
			if (foundsig != NULL) {
				break;
			}
		} else if (header->type == sigmatchtype) {
			foundsig = header;
			if (found != NULL) {
				break;
			}
		}
		header_prev = header;
	}
	if (found != NULL) {
		bind_rdataset(search->rbtdb, node, found, now, locktype,
			      rdataset);
		if (foundsig != NULL) {
			bind_rdataset(search->rbtdb, node, foundsig, now,
				      locktype, sigrdataset);
		}
		new_reference(search->rbtdb, node, locktype);

		dns_name_copy(fname, foundname);

		*nodep = node;
		result = DNS_R_COVERINGNSEC;
	} else {
		result = ISC_R_NOTFOUND;
	}
	NODE_UNLOCK(lock, locktype);
	return (result);
}

static isc_result_t
cache_find(dns_db_t *db, const dns_name_t *name, dns_dbversion_t *version,
	   dns_rdatatype_t type, unsigned int options, isc_stdtime_t now,
	   dns_dbnode_t **nodep, dns_name_t *foundname,
	   dns_rdataset_t *rdataset, dns_rdataset_t *sigrdataset) {
	dns_rbtnode_t *node = NULL;
	isc_result_t result;
	rbtdb_search_t search;
	bool cname_ok = true;
	bool found_noqname = false;
	bool all_negative = true;
	bool empty_node;
	nodelock_t *lock;
	isc_rwlocktype_t locktype;
	rdatasetheader_t *header, *header_prev, *header_next;
	rdatasetheader_t *found, *nsheader;
	rdatasetheader_t *foundsig, *nssig, *cnamesig;
	rdatasetheader_t *update, *updatesig;
	rdatasetheader_t *nsecheader, *nsecsig;
	rbtdb_rdatatype_t sigtype, negtype;

	UNUSED(version);

	search.rbtdb = (dns_rbtdb_t *)db;

	REQUIRE(VALID_RBTDB(search.rbtdb));
	REQUIRE(version == NULL);

	if (now == 0) {
		isc_stdtime_get(&now);
	}

	search.rbtversion = NULL;
	search.serial = 1;
	search.options = options;
	search.copy_name = false;
	search.need_cleanup = false;
	search.wild = false;
	search.zonecut = NULL;
	search.zonecut_rdataset = NULL;
	search.zonecut_sigrdataset = NULL;
	dns_fixedname_init(&search.zonecut_name);
	dns_rbtnodechain_init(&search.chain);
	search.now = now;
	update = NULL;
	updatesig = NULL;

	RWLOCK(&search.rbtdb->tree_lock, isc_rwlocktype_read);

	/*
	 * Search down from the root of the tree.  If, while going down, we
	 * encounter a callback node, cache_zonecut_callback() will search the
	 * rdatasets at the zone cut for a DNAME rdataset.
	 */
	result = dns_rbt_findnode(search.rbtdb->tree, name, foundname, &node,
				  &search.chain, DNS_RBTFIND_EMPTYDATA,
				  cache_zonecut_callback, &search);

	if (result == DNS_R_PARTIALMATCH) {
		/*
		 * If dns_rbt_findnode discovered a covering DNAME skip
		 * looking for a covering NSEC.
		 */
		if ((search.options & DNS_DBFIND_COVERINGNSEC) != 0 &&
		    (search.zonecut_rdataset == NULL ||
		     search.zonecut_rdataset->type != dns_rdatatype_dname))
		{
			result = find_coveringnsec(&search, name, nodep, now,
						   foundname, rdataset,
						   sigrdataset);
			if (result == DNS_R_COVERINGNSEC) {
				goto tree_exit;
			}
		}
		if (search.zonecut != NULL) {
			result = setup_delegation(&search, nodep, foundname,
						  rdataset, sigrdataset);
			goto tree_exit;
		} else {
		find_ns:
			result = find_deepest_zonecut(&search, node, nodep,
						      foundname, rdataset,
						      sigrdataset);
			goto tree_exit;
		}
	} else if (result != ISC_R_SUCCESS) {
		goto tree_exit;
	}

	/*
	 * Certain DNSSEC types are not subject to CNAME matching
	 * (RFC4035, section 2.5 and RFC3007).
	 *
	 * We don't check for RRSIG, because we don't store RRSIG records
	 * directly.
	 */
	if (type == dns_rdatatype_key || type == dns_rdatatype_nsec) {
		cname_ok = false;
	}

	/*
	 * We now go looking for rdata...
	 */

	lock = &(search.rbtdb->node_locks[node->locknum].lock);
	locktype = isc_rwlocktype_read;
	NODE_LOCK(lock, locktype);

	found = NULL;
	foundsig = NULL;
	sigtype = RBTDB_RDATATYPE_VALUE(dns_rdatatype_rrsig, type);
	negtype = RBTDB_RDATATYPE_VALUE(0, type);
	nsheader = NULL;
	nsecheader = NULL;
	nssig = NULL;
	nsecsig = NULL;
	cnamesig = NULL;
	empty_node = true;
	header_prev = NULL;
	for (header = node->data; header != NULL; header = header_next) {
		header_next = header->next;
		if (check_stale_header(node, header, &locktype, lock, &search,
				       &header_prev))
		{
			/* Do nothing. */
		} else if (EXISTS(header) && !ANCIENT(header)) {
			/*
			 * We now know that there is at least one active
			 * non-stale rdataset at this node.
			 */
			empty_node = false;
			if (header->noqname != NULL &&
			    header->trust == dns_trust_secure)
			{
				found_noqname = true;
			}
			if (!NEGATIVE(header)) {
				all_negative = false;
			}

			/*
			 * If we found a type we were looking for, remember
			 * it.
			 */
			if (header->type == type ||
			    (type == dns_rdatatype_any &&
			     RBTDB_RDATATYPE_BASE(header->type) != 0) ||
			    (cname_ok && header->type == dns_rdatatype_cname))
			{
				/*
				 * We've found the answer.
				 */
				found = header;
				if (header->type == dns_rdatatype_cname &&
				    cname_ok)
				{
					/*
					 * If we've already got the
					 * CNAME RRSIG, use it.
					 */
					if (cnamesig != NULL) {
						foundsig = cnamesig;
					} else {
						sigtype =
							RBTDB_RDATATYPE_SIGCNAME;
					}
				}
			} else if (header->type == sigtype) {
				/*
				 * We've found the RRSIG rdataset for our
				 * target type.  Remember it.
				 */
				foundsig = header;
			} else if (header->type == RBTDB_RDATATYPE_NCACHEANY ||
				   header->type == negtype)
			{
				/*
				 * We've found a negative cache entry.
				 */
				found = header;
			} else if (header->type == dns_rdatatype_ns) {
				/*
				 * Remember a NS rdataset even if we're
				 * not specifically looking for it, because
				 * we might need it later.
				 */
				nsheader = header;
			} else if (header->type == RBTDB_RDATATYPE_SIGNS) {
				/*
				 * If we need the NS rdataset, we'll also
				 * need its signature.
				 */
				nssig = header;
			} else if (header->type == dns_rdatatype_nsec) {
				nsecheader = header;
			} else if (header->type == RBTDB_RDATATYPE_SIGNSEC) {
				nsecsig = header;
			} else if (cname_ok &&
				   header->type == RBTDB_RDATATYPE_SIGCNAME)
			{
				/*
				 * If we get a CNAME match, we'll also need
				 * its signature.
				 */
				cnamesig = header;
			}
			header_prev = header;
		} else {
			header_prev = header;
		}
	}

	if (empty_node) {
		/*
		 * We have an exact match for the name, but there are no
		 * extant rdatasets.  That means that this node doesn't
		 * meaningfully exist, and that we really have a partial match.
		 */
		NODE_UNLOCK(lock, locktype);
		if ((search.options & DNS_DBFIND_COVERINGNSEC) != 0) {
			result = find_coveringnsec(&search, name, nodep, now,
						   foundname, rdataset,
						   sigrdataset);
			if (result == DNS_R_COVERINGNSEC) {
				goto tree_exit;
			}
		}
		goto find_ns;
	}

	/*
	 * If we didn't find what we were looking for...
	 */
	if (found == NULL ||
	    (DNS_TRUST_ADDITIONAL(found->trust) &&
	     ((options & DNS_DBFIND_ADDITIONALOK) == 0)) ||
	    (found->trust == dns_trust_glue &&
	     ((options & DNS_DBFIND_GLUEOK) == 0)) ||
	    (DNS_TRUST_PENDING(found->trust) &&
	     ((options & DNS_DBFIND_PENDINGOK) == 0)))
	{
		/*
		 * Return covering NODATA NSEC record.
		 */
		if ((search.options & DNS_DBFIND_COVERINGNSEC) != 0 &&
		    nsecheader != NULL)
		{
			if (nodep != NULL) {
				new_reference(search.rbtdb, node, locktype);
				*nodep = node;
			}
			bind_rdataset(search.rbtdb, node, nsecheader,
				      search.now, locktype, rdataset);
			if (need_headerupdate(nsecheader, search.now)) {
				update = nsecheader;
			}
			if (nsecsig != NULL) {
				bind_rdataset(search.rbtdb, node, nsecsig,
					      search.now, locktype,
					      sigrdataset);
				if (need_headerupdate(nsecsig, search.now)) {
					updatesig = nsecsig;
				}
			}
			result = DNS_R_COVERINGNSEC;
			goto node_exit;
		}

		/*
		 * This name was from a wild card.  Look for a covering NSEC.
		 */
		if (found == NULL && (found_noqname || all_negative) &&
		    (search.options & DNS_DBFIND_COVERINGNSEC) != 0)
		{
			NODE_UNLOCK(lock, locktype);
			result = find_coveringnsec(&search, name, nodep, now,
						   foundname, rdataset,
						   sigrdataset);
			if (result == DNS_R_COVERINGNSEC) {
				goto tree_exit;
			}
			goto find_ns;
		}

		/*
		 * If there is an NS rdataset at this node, then this is the
		 * deepest zone cut.
		 */
		if (nsheader != NULL) {
			if (nodep != NULL) {
				new_reference(search.rbtdb, node, locktype);
				*nodep = node;
			}
			bind_rdataset(search.rbtdb, node, nsheader, search.now,
				      locktype, rdataset);
			if (need_headerupdate(nsheader, search.now)) {
				update = nsheader;
			}
			if (nssig != NULL) {
				bind_rdataset(search.rbtdb, node, nssig,
					      search.now, locktype,
					      sigrdataset);
				if (need_headerupdate(nssig, search.now)) {
					updatesig = nssig;
				}
			}
			result = DNS_R_DELEGATION;
			goto node_exit;
		}

		/*
		 * Go find the deepest zone cut.
		 */
		NODE_UNLOCK(lock, locktype);
		goto find_ns;
	}

	/*
	 * We found what we were looking for, or we found a CNAME.
	 */

	if (nodep != NULL) {
		new_reference(search.rbtdb, node, locktype);
		*nodep = node;
	}

	if (NEGATIVE(found)) {
		/*
		 * We found a negative cache entry.
		 */
		if (NXDOMAIN(found)) {
			result = DNS_R_NCACHENXDOMAIN;
		} else {
			result = DNS_R_NCACHENXRRSET;
		}
	} else if (type != found->type && type != dns_rdatatype_any &&
		   found->type == dns_rdatatype_cname)
	{
		/*
		 * We weren't doing an ANY query and we found a CNAME instead
		 * of the type we were looking for, so we need to indicate
		 * that result to the caller.
		 */
		result = DNS_R_CNAME;
	} else {
		/*
		 * An ordinary successful query!
		 */
		result = ISC_R_SUCCESS;
	}

	if (type != dns_rdatatype_any || result == DNS_R_NCACHENXDOMAIN ||
	    result == DNS_R_NCACHENXRRSET)
	{
		bind_rdataset(search.rbtdb, node, found, search.now, locktype,
			      rdataset);
		if (need_headerupdate(found, search.now)) {
			update = found;
		}
		if (!NEGATIVE(found) && foundsig != NULL) {
			bind_rdataset(search.rbtdb, node, foundsig, search.now,
				      locktype, sigrdataset);
			if (need_headerupdate(foundsig, search.now)) {
				updatesig = foundsig;
			}
		}
	}

node_exit:
	if ((update != NULL || updatesig != NULL) &&
	    locktype != isc_rwlocktype_write)
	{
		NODE_UNLOCK(lock, locktype);
		NODE_LOCK(lock, isc_rwlocktype_write);
		locktype = isc_rwlocktype_write;
		POST(locktype);
	}
	if (update != NULL && need_headerupdate(update, search.now)) {
		update_header(search.rbtdb, update, search.now);
	}
	if (updatesig != NULL && need_headerupdate(updatesig, search.now)) {
		update_header(search.rbtdb, updatesig, search.now);
	}

	NODE_UNLOCK(lock, locktype);

tree_exit:
	RWUNLOCK(&search.rbtdb->tree_lock, isc_rwlocktype_read);

	/*
	 * If we found a zonecut but aren't going to use it, we have to
	 * let go of it.
	 */
	if (search.need_cleanup) {
		node = search.zonecut;
		INSIST(node != NULL);
		lock = &(search.rbtdb->node_locks[node->locknum].lock);

		NODE_LOCK(lock, isc_rwlocktype_read);
		decrement_reference(search.rbtdb, node, 0, isc_rwlocktype_read,
				    isc_rwlocktype_none, false);
		NODE_UNLOCK(lock, isc_rwlocktype_read);
	}

	dns_rbtnodechain_reset(&search.chain);

	update_cachestats(search.rbtdb, result);
	return (result);
}

static isc_result_t
cache_findzonecut(dns_db_t *db, const dns_name_t *name, unsigned int options,
		  isc_stdtime_t now, dns_dbnode_t **nodep,
		  dns_name_t *foundname, dns_name_t *dcname,
		  dns_rdataset_t *rdataset, dns_rdataset_t *sigrdataset) {
	dns_rbtnode_t *node = NULL;
	nodelock_t *lock;
	isc_result_t result;
	rbtdb_search_t search;
	rdatasetheader_t *header, *header_prev, *header_next;
	rdatasetheader_t *found, *foundsig;
	unsigned int rbtoptions = DNS_RBTFIND_EMPTYDATA;
	isc_rwlocktype_t locktype;
	bool dcnull = (dcname == NULL);

	search.rbtdb = (dns_rbtdb_t *)db;

	REQUIRE(VALID_RBTDB(search.rbtdb));

	if (now == 0) {
		isc_stdtime_get(&now);
	}

	search.rbtversion = NULL;
	search.serial = 1;
	search.options = options;
	search.copy_name = false;
	search.need_cleanup = false;
	search.wild = false;
	search.zonecut = NULL;
	dns_fixedname_init(&search.zonecut_name);
	dns_rbtnodechain_init(&search.chain);
	search.now = now;

	if (dcnull) {
		dcname = foundname;
	}

	if ((options & DNS_DBFIND_NOEXACT) != 0) {
		rbtoptions |= DNS_RBTFIND_NOEXACT;
	}

	RWLOCK(&search.rbtdb->tree_lock, isc_rwlocktype_read);

	/*
	 * Search down from the root of the tree.
	 */
	result = dns_rbt_findnode(search.rbtdb->tree, name, dcname, &node,
				  &search.chain, rbtoptions, NULL, &search);

	if (result == DNS_R_PARTIALMATCH) {
		result = find_deepest_zonecut(&search, node, nodep, foundname,
					      rdataset, sigrdataset);
		goto tree_exit;
	} else if (result != ISC_R_SUCCESS) {
		goto tree_exit;
	} else if (!dcnull) {
		dns_name_copy(dcname, foundname);
	}

	/*
	 * We now go looking for an NS rdataset at the node.
	 */

	lock = &(search.rbtdb->node_locks[node->locknum].lock);
	locktype = isc_rwlocktype_read;
	NODE_LOCK(lock, locktype);

	found = NULL;
	foundsig = NULL;
	header_prev = NULL;
	for (header = node->data; header != NULL; header = header_next) {
		header_next = header->next;
		if (check_stale_header(node, header, &locktype, lock, &search,
				       &header_prev))
		{
			/*
			 * The function dns_rbt_findnode found us the a matching
			 * node for 'name' and stored the result in 'dcname'.
			 * This is the deepest known zonecut in our database.
			 * However, this node may be stale and if serve-stale
			 * is not enabled (in other words 'stale-answer-enable'
			 * is set to no), this node may not be used as a
			 * zonecut we know about. If so, find the deepest
			 * zonecut from this node up and return that instead.
			 */
			NODE_UNLOCK(lock, locktype);
			result = find_deepest_zonecut(&search, node, nodep,
						      foundname, rdataset,
						      sigrdataset);
			dns_name_copy(foundname, dcname);
			goto tree_exit;
		} else if (EXISTS(header) && !ANCIENT(header)) {
			/*
			 * If we found a type we were looking for, remember
			 * it.
			 */
			if (header->type == dns_rdatatype_ns) {
				/*
				 * Remember a NS rdataset even if we're
				 * not specifically looking for it, because
				 * we might need it later.
				 */
				found = header;
			} else if (header->type == RBTDB_RDATATYPE_SIGNS) {
				/*
				 * If we need the NS rdataset, we'll also
				 * need its signature.
				 */
				foundsig = header;
			}
			header_prev = header;
		} else {
			header_prev = header;
		}
	}

	if (found == NULL) {
		/*
		 * No NS records here.
		 */
		NODE_UNLOCK(lock, locktype);
		result = find_deepest_zonecut(&search, node, nodep, foundname,
					      rdataset, sigrdataset);
		goto tree_exit;
	}

	if (nodep != NULL) {
		new_reference(search.rbtdb, node, locktype);
		*nodep = node;
	}

	bind_rdataset(search.rbtdb, node, found, search.now, locktype,
		      rdataset);
	if (foundsig != NULL) {
		bind_rdataset(search.rbtdb, node, foundsig, search.now,
			      locktype, sigrdataset);
	}

	if (need_headerupdate(found, search.now) ||
	    (foundsig != NULL && need_headerupdate(foundsig, search.now)))
	{
		if (locktype != isc_rwlocktype_write) {
			NODE_UNLOCK(lock, locktype);
			NODE_LOCK(lock, isc_rwlocktype_write);
			locktype = isc_rwlocktype_write;
			POST(locktype);
		}
		if (need_headerupdate(found, search.now)) {
			update_header(search.rbtdb, found, search.now);
		}
		if (foundsig != NULL && need_headerupdate(foundsig, search.now))
		{
			update_header(search.rbtdb, foundsig, search.now);
		}
	}

	NODE_UNLOCK(lock, locktype);

tree_exit:
	RWUNLOCK(&search.rbtdb->tree_lock, isc_rwlocktype_read);

	INSIST(!search.need_cleanup);

	dns_rbtnodechain_reset(&search.chain);

	if (result == DNS_R_DELEGATION) {
		result = ISC_R_SUCCESS;
	}

	return (result);
}

static void
attachnode(dns_db_t *db, dns_dbnode_t *source, dns_dbnode_t **targetp) {
	dns_rbtdb_t *rbtdb = (dns_rbtdb_t *)db;
	dns_rbtnode_t *node = (dns_rbtnode_t *)source;

	REQUIRE(VALID_RBTDB(rbtdb));
	REQUIRE(targetp != NULL && *targetp == NULL);

	isc_refcount_increment(&node->references);

	*targetp = source;
}

static void
detachnode(dns_db_t *db, dns_dbnode_t **targetp) {
	dns_rbtdb_t *rbtdb = (dns_rbtdb_t *)db;
	dns_rbtnode_t *node;
	bool want_free = false;
	bool inactive = false;
	rbtdb_nodelock_t *nodelock;

	REQUIRE(VALID_RBTDB(rbtdb));
	REQUIRE(targetp != NULL && *targetp != NULL);

	node = (dns_rbtnode_t *)(*targetp);
	nodelock = &rbtdb->node_locks[node->locknum];

	NODE_LOCK(&nodelock->lock, isc_rwlocktype_read);

	if (decrement_reference(rbtdb, node, 0, isc_rwlocktype_read,
				isc_rwlocktype_none, false))
	{
		if (isc_refcount_current(&nodelock->references) == 0 &&
		    nodelock->exiting)
		{
			inactive = true;
		}
	}

	NODE_UNLOCK(&nodelock->lock, isc_rwlocktype_read);

	*targetp = NULL;

	if (inactive) {
		RBTDB_LOCK(&rbtdb->lock, isc_rwlocktype_write);
		rbtdb->active--;
		if (rbtdb->active == 0) {
			want_free = true;
		}
		RBTDB_UNLOCK(&rbtdb->lock, isc_rwlocktype_write);
		if (want_free) {
			char buf[DNS_NAME_FORMATSIZE];
			if (dns_name_dynamic(&rbtdb->common.origin)) {
				dns_name_format(&rbtdb->common.origin, buf,
						sizeof(buf));
			} else {
				strlcpy(buf, "<UNKNOWN>", sizeof(buf));
			}
			isc_log_write(dns_lctx, DNS_LOGCATEGORY_DATABASE,
				      DNS_LOGMODULE_CACHE, ISC_LOG_DEBUG(1),
				      "calling free_rbtdb(%s)", buf);
			free_rbtdb(rbtdb, true, NULL);
		}
	}
}

static isc_result_t
expirenode(dns_db_t *db, dns_dbnode_t *node, isc_stdtime_t now) {
	dns_rbtdb_t *rbtdb = (dns_rbtdb_t *)db;
	dns_rbtnode_t *rbtnode = node;
	rdatasetheader_t *header;
	bool force_expire = false;
	/*
	 * These are the category and module used by the cache cleaner.
	 */
	bool log = false;
	isc_logcategory_t *category = DNS_LOGCATEGORY_DATABASE;
	isc_logmodule_t *module = DNS_LOGMODULE_CACHE;
	int level = ISC_LOG_DEBUG(2);
	char printname[DNS_NAME_FORMATSIZE];

	REQUIRE(VALID_RBTDB(rbtdb));

	/*
	 * Caller must hold a tree lock.
	 */

	if (now == 0) {
		isc_stdtime_get(&now);
	}

	if (isc_mem_isovermem(rbtdb->common.mctx)) {
		/*
		 * Force expire with 25% probability.
		 * XXXDCL Could stand to have a better policy, like LRU.
		 */
		force_expire = (rbtnode->down == NULL &&
				(isc_random32() % 4) == 0);

		/*
		 * Note that 'log' can be true IFF overmem is also true.
		 * overmem can currently only be true for cache
		 * databases -- hence all of the "overmem cache" log strings.
		 */
		log = isc_log_wouldlog(dns_lctx, level);
		if (log) {
			isc_log_write(
				dns_lctx, category, module, level,
				"overmem cache: %s %s",
				force_expire ? "FORCE" : "check",
				dns_rbt_formatnodename(rbtnode, printname,
						       sizeof(printname)));
		}
	}

	/*
	 * We may not need write access, but this code path is not performance
	 * sensitive, so it should be okay to always lock as a writer.
	 */
	NODE_LOCK(&rbtdb->node_locks[rbtnode->locknum].lock,
		  isc_rwlocktype_write);

	for (header = rbtnode->data; header != NULL; header = header->next) {
		if (header->rdh_ttl + STALE_TTL(header, rbtdb) <=
		    now - RBTDB_VIRTUAL)
		{
			/*
			 * We don't check if refcurrent(rbtnode) == 0 and try
			 * to free like we do in cache_find(), because
			 * refcurrent(rbtnode) must be non-zero.  This is so
			 * because 'node' is an argument to the function.
			 */
			mark_header_ancient(rbtdb, header);
			if (log) {
				isc_log_write(dns_lctx, category, module, level,
					      "overmem cache: ancient %s",
					      printname);
			}
		} else if (force_expire) {
			if (!RETAIN(header)) {
				set_ttl(rbtdb, header, 0);
				mark_header_ancient(rbtdb, header);
			} else if (log) {
				isc_log_write(dns_lctx, category, module, level,
					      "overmem cache: "
					      "reprieve by RETAIN() %s",
					      printname);
			}
		} else if (isc_mem_isovermem(rbtdb->common.mctx) && log) {
			isc_log_write(dns_lctx, category, module, level,
				      "overmem cache: saved %s", printname);
		}
	}

	NODE_UNLOCK(&rbtdb->node_locks[rbtnode->locknum].lock,
		    isc_rwlocktype_write);

	return (ISC_R_SUCCESS);
}

static void
overmem(dns_db_t *db, bool over) {
	/* This is an empty callback.  See adb.c:water() */

	UNUSED(db);
	UNUSED(over);

	return;
}

static void
printnode(dns_db_t *db, dns_dbnode_t *node, FILE *out) {
	dns_rbtdb_t *rbtdb = (dns_rbtdb_t *)db;
	dns_rbtnode_t *rbtnode = node;
	bool first;
	uint32_t refs;

	REQUIRE(VALID_RBTDB(rbtdb));

	NODE_LOCK(&rbtdb->node_locks[rbtnode->locknum].lock,
		  isc_rwlocktype_read);

	refs = isc_refcount_current(&rbtnode->references);
	fprintf(out, "node %p, %" PRIu32 " references, locknum = %u\n", rbtnode,
		refs, rbtnode->locknum);
	if (rbtnode->data != NULL) {
		rdatasetheader_t *current, *top_next;

		for (current = rbtnode->data; current != NULL;
		     current = top_next)
		{
			top_next = current->next;
			first = true;
			fprintf(out, "\ttype %u", current->type);
			do {
				uint_least16_t attributes = atomic_load_acquire(
					&current->attributes);
				if (!first) {
					fprintf(out, "\t");
				}
				first = false;
				fprintf(out,
					"\tserial = %lu, ttl = %u, "
					"trust = %u, attributes = %" PRIuLEAST16
					", "
					"resign = %u\n",
					(unsigned long)current->serial,
					current->rdh_ttl, current->trust,
					attributes,
					(current->resign << 1) |
						current->resign_lsb);
				current = current->down;
			} while (current != NULL);
		}
	} else {
		fprintf(out, "(empty)\n");
	}

	NODE_UNLOCK(&rbtdb->node_locks[rbtnode->locknum].lock,
		    isc_rwlocktype_read);
}

static isc_result_t
createiterator(dns_db_t *db, unsigned int options,
	       dns_dbiterator_t **iteratorp) {
	dns_rbtdb_t *rbtdb = (dns_rbtdb_t *)db;
	rbtdb_dbiterator_t *rbtdbiter;

	REQUIRE(VALID_RBTDB(rbtdb));
	REQUIRE((options & (DNS_DB_NSEC3ONLY | DNS_DB_NONSEC3)) !=
		(DNS_DB_NSEC3ONLY | DNS_DB_NONSEC3));

	rbtdbiter = isc_mem_get(rbtdb->common.mctx, sizeof(*rbtdbiter));

	rbtdbiter->common.methods = &dbiterator_methods;
	rbtdbiter->common.db = NULL;
	dns_db_attach(db, &rbtdbiter->common.db);
	rbtdbiter->common.relative_names = ((options & DNS_DB_RELATIVENAMES) !=
					    0);
	rbtdbiter->common.magic = DNS_DBITERATOR_MAGIC;
	rbtdbiter->common.cleaning = false;
	rbtdbiter->paused = true;
	rbtdbiter->tree_locked = isc_rwlocktype_none;
	rbtdbiter->result = ISC_R_SUCCESS;
	dns_fixedname_init(&rbtdbiter->name);
	dns_fixedname_init(&rbtdbiter->origin);
	rbtdbiter->node = NULL;
	rbtdbiter->delcnt = 0;
	if ((options & DNS_DB_NSEC3ONLY) != 0) {
		rbtdbiter->nsec3mode = nsec3only;
	} else if ((options & DNS_DB_NONSEC3) != 0) {
		rbtdbiter->nsec3mode = nonsec3;
	} else {
		rbtdbiter->nsec3mode = full;
	}

	memset(rbtdbiter->deletions, 0, sizeof(rbtdbiter->deletions));
	dns_rbtnodechain_init(&rbtdbiter->chain);
	dns_rbtnodechain_init(&rbtdbiter->nsec3chain);
	if (rbtdbiter->nsec3mode == nsec3only) {
		rbtdbiter->current = &rbtdbiter->nsec3chain;
	} else {
		rbtdbiter->current = &rbtdbiter->chain;
	}

	*iteratorp = (dns_dbiterator_t *)rbtdbiter;

	return (ISC_R_SUCCESS);
}

static isc_result_t
zone_findrdataset(dns_db_t *db, dns_dbnode_t *node, dns_dbversion_t *version,
		  dns_rdatatype_t type, dns_rdatatype_t covers,
		  isc_stdtime_t now, dns_rdataset_t *rdataset,
		  dns_rdataset_t *sigrdataset) {
	dns_rbtdb_t *rbtdb = (dns_rbtdb_t *)db;
	dns_rbtnode_t *rbtnode = (dns_rbtnode_t *)node;
	rdatasetheader_t *header, *header_next, *found, *foundsig;
	rbtdb_serial_t serial;
	rbtdb_version_t *rbtversion = version;
	bool close_version = false;
	rbtdb_rdatatype_t matchtype, sigmatchtype;

	REQUIRE(VALID_RBTDB(rbtdb));
	REQUIRE(type != dns_rdatatype_any);
	INSIST(rbtversion == NULL || rbtversion->rbtdb == rbtdb);

	if (rbtversion == NULL) {
		currentversion(db, (dns_dbversion_t **)(void *)(&rbtversion));
		close_version = true;
	}
	serial = rbtversion->serial;
	now = 0;

	NODE_LOCK(&rbtdb->node_locks[rbtnode->locknum].lock,
		  isc_rwlocktype_read);

	found = NULL;
	foundsig = NULL;
	matchtype = RBTDB_RDATATYPE_VALUE(type, covers);
	if (covers == 0) {
		sigmatchtype = RBTDB_RDATATYPE_VALUE(dns_rdatatype_rrsig, type);
	} else {
		sigmatchtype = 0;
	}

	for (header = rbtnode->data; header != NULL; header = header_next) {
		header_next = header->next;
		do {
			if (header->serial <= serial && !IGNORE(header)) {
				/*
				 * Is this a "this rdataset doesn't
				 * exist" record?
				 */
				if (NONEXISTENT(header)) {
					header = NULL;
				}
				break;
			} else {
				header = header->down;
			}
		} while (header != NULL);
		if (header != NULL) {
			/*
			 * We have an active, extant rdataset.  If it's a
			 * type we're looking for, remember it.
			 */
			if (header->type == matchtype) {
				found = header;
				if (foundsig != NULL) {
					break;
				}
			} else if (header->type == sigmatchtype) {
				foundsig = header;
				if (found != NULL) {
					break;
				}
			}
		}
	}
	if (found != NULL) {
		bind_rdataset(rbtdb, rbtnode, found, now, isc_rwlocktype_read,
			      rdataset);
		if (foundsig != NULL) {
			bind_rdataset(rbtdb, rbtnode, foundsig, now,
				      isc_rwlocktype_read, sigrdataset);
		}
	}

	NODE_UNLOCK(&rbtdb->node_locks[rbtnode->locknum].lock,
		    isc_rwlocktype_read);

	if (close_version) {
		closeversion(db, (dns_dbversion_t **)(void *)(&rbtversion),
			     false);
	}

	if (found == NULL) {
		return (ISC_R_NOTFOUND);
	}

	return (ISC_R_SUCCESS);
}

static isc_result_t
cache_findrdataset(dns_db_t *db, dns_dbnode_t *node, dns_dbversion_t *version,
		   dns_rdatatype_t type, dns_rdatatype_t covers,
		   isc_stdtime_t now, dns_rdataset_t *rdataset,
		   dns_rdataset_t *sigrdataset) {
	dns_rbtdb_t *rbtdb = (dns_rbtdb_t *)db;
	dns_rbtnode_t *rbtnode = (dns_rbtnode_t *)node;
	rdatasetheader_t *header, *header_next, *found, *foundsig;
	rbtdb_rdatatype_t matchtype, sigmatchtype, negtype;
	isc_result_t result;
	nodelock_t *lock;
	isc_rwlocktype_t locktype;

	REQUIRE(VALID_RBTDB(rbtdb));
	REQUIRE(type != dns_rdatatype_any);

	UNUSED(version);

	result = ISC_R_SUCCESS;

	if (now == 0) {
		isc_stdtime_get(&now);
	}

	lock = &rbtdb->node_locks[rbtnode->locknum].lock;
	locktype = isc_rwlocktype_read;
	NODE_LOCK(lock, locktype);

	found = NULL;
	foundsig = NULL;
	matchtype = RBTDB_RDATATYPE_VALUE(type, covers);
	negtype = RBTDB_RDATATYPE_VALUE(0, type);
	if (covers == 0) {
		sigmatchtype = RBTDB_RDATATYPE_VALUE(dns_rdatatype_rrsig, type);
	} else {
		sigmatchtype = 0;
	}

	for (header = rbtnode->data; header != NULL; header = header_next) {
		header_next = header->next;
		if (!ACTIVE(header, now)) {
			if ((header->rdh_ttl + STALE_TTL(header, rbtdb) <
			     now - RBTDB_VIRTUAL) &&
			    (locktype == isc_rwlocktype_write ||
			     NODE_TRYUPGRADE(lock) == ISC_R_SUCCESS))
			{
				/*
				 * We update the node's status only when we
				 * can get write access.
				 */
				locktype = isc_rwlocktype_write;

				/*
				 * We don't check if refcurrent(rbtnode) == 0
				 * and try to free like we do in cache_find(),
				 * because refcurrent(rbtnode) must be
				 * non-zero.  This is so because 'node' is an
				 * argument to the function.
				 */
				mark_header_ancient(rbtdb, header);
			}
		} else if (EXISTS(header) && !ANCIENT(header)) {
			if (header->type == matchtype) {
				found = header;
			} else if (header->type == RBTDB_RDATATYPE_NCACHEANY ||
				   header->type == negtype)
			{
				found = header;
			} else if (header->type == sigmatchtype) {
				foundsig = header;
			}
		}
	}
	if (found != NULL) {
		bind_rdataset(rbtdb, rbtnode, found, now, locktype, rdataset);
		if (!NEGATIVE(found) && foundsig != NULL) {
			bind_rdataset(rbtdb, rbtnode, foundsig, now, locktype,
				      sigrdataset);
		}
	}

	NODE_UNLOCK(lock, locktype);

	if (found == NULL) {
		return (ISC_R_NOTFOUND);
	}

	if (NEGATIVE(found)) {
		/*
		 * We found a negative cache entry.
		 */
		if (NXDOMAIN(found)) {
			result = DNS_R_NCACHENXDOMAIN;
		} else {
			result = DNS_R_NCACHENXRRSET;
		}
	}

	update_cachestats(rbtdb, result);

	return (result);
}

static isc_result_t
allrdatasets(dns_db_t *db, dns_dbnode_t *node, dns_dbversion_t *version,
	     unsigned int options, isc_stdtime_t now,
	     dns_rdatasetiter_t **iteratorp) {
	dns_rbtdb_t *rbtdb = (dns_rbtdb_t *)db;
	dns_rbtnode_t *rbtnode = (dns_rbtnode_t *)node;
	rbtdb_version_t *rbtversion = version;
	rbtdb_rdatasetiter_t *iterator;

	REQUIRE(VALID_RBTDB(rbtdb));

	iterator = isc_mem_get(rbtdb->common.mctx, sizeof(*iterator));

	if ((db->attributes & DNS_DBATTR_CACHE) == 0) {
		now = 0;
		if (rbtversion == NULL) {
			currentversion(
				db, (dns_dbversion_t **)(void *)(&rbtversion));
		} else {
			INSIST(rbtversion->rbtdb == rbtdb);

			(void)isc_refcount_increment(&rbtversion->references);
		}
	} else {
		if (now == 0) {
			isc_stdtime_get(&now);
		}
		rbtversion = NULL;
	}

	iterator->common.magic = DNS_RDATASETITER_MAGIC;
	iterator->common.methods = &rdatasetiter_methods;
	iterator->common.db = db;
	iterator->common.node = node;
	iterator->common.version = (dns_dbversion_t *)rbtversion;
	iterator->common.options = options;
	iterator->common.now = now;

	isc_refcount_increment(&rbtnode->references);

	iterator->current = NULL;

	*iteratorp = (dns_rdatasetiter_t *)iterator;

	return (ISC_R_SUCCESS);
}

static bool
cname_and_other_data(dns_rbtnode_t *node, rbtdb_serial_t serial) {
	rdatasetheader_t *header, *header_next;
	bool cname = false, other_data = false;
	dns_rdatatype_t rdtype;

	/*
	 * The caller must hold the node lock.
	 */

	/*
	 * Look for CNAME and "other data" rdatasets active in our version.
	 */
	for (header = node->data; header != NULL; header = header_next) {
		header_next = header->next;
		if (!prio_type(header->type)) {
			/*
			 * CNAME is in the priority list, so if we are done
			 * with the priority list, we know there will not be
			 * CNAME, so we are safe to skip the rest of the types.
			 */
			return (false);
		}
		if (header->type == dns_rdatatype_cname) {
			/*
			 * Look for an active extant CNAME.
			 */
			do {
				if (header->serial <= serial && !IGNORE(header))
				{
					/*
					 * Is this a "this rdataset doesn't
					 * exist" record?
					 */
					if (NONEXISTENT(header)) {
						header = NULL;
					}
					break;
				} else {
					header = header->down;
				}
			} while (header != NULL);
			if (header != NULL) {
				cname = true;
			}
		} else {
			/*
			 * Look for active extant "other data".
			 *
			 * "Other data" is any rdataset whose type is not
			 * KEY, NSEC, SIG or RRSIG.
			 */
			rdtype = RBTDB_RDATATYPE_BASE(header->type);
			if (rdtype != dns_rdatatype_key &&
			    rdtype != dns_rdatatype_sig &&
			    rdtype != dns_rdatatype_nsec &&
			    rdtype != dns_rdatatype_rrsig)
			{
				/*
				 * Is it active and extant?
				 */
				do {
					if (header->serial <= serial &&
					    !IGNORE(header))
					{
						/*
						 * Is this a "this rdataset
						 * doesn't exist" record?
						 */
						if (NONEXISTENT(header)) {
							header = NULL;
						}
						break;
					} else {
						header = header->down;
					}
				} while (header != NULL);
				if (header != NULL) {
					other_data = true;
				}
			}
		}
		if (cname && other_data) {
			return (true);
		}
	}

	return (false);
}

static void
resign_insert(dns_rbtdb_t *rbtdb, int idx, rdatasetheader_t *newheader) {
	INSIST(!IS_CACHE(rbtdb));
	INSIST(newheader->heap_index == 0);
	INSIST(!ISC_LINK_LINKED(newheader, link));

	isc_heap_insert(rbtdb->heaps[idx], newheader);
}

/*
 * node write lock must be held.
 */
static void
resign_delete(dns_rbtdb_t *rbtdb, rbtdb_version_t *version,
	      rdatasetheader_t *header) {
	/*
	 * Remove the old header from the heap
	 */
	if (header != NULL && header->heap_index != 0) {
		isc_heap_delete(rbtdb->heaps[header->node->locknum],
				header->heap_index);
		header->heap_index = 0;
		if (version != NULL) {
			new_reference(rbtdb, header->node,
				      isc_rwlocktype_write);
			ISC_LIST_APPEND(version->resigned_list, header, link);
		}
	}
}

static uint64_t
recordsize(rdatasetheader_t *header, unsigned int namelen) {
	return (dns_rdataslab_rdatasize((unsigned char *)header,
					sizeof(*header)) +
		sizeof(dns_ttl_t) + sizeof(dns_rdatatype_t) +
		sizeof(dns_rdataclass_t) + namelen);
}

static void
update_recordsandxfrsize(bool add, rbtdb_version_t *rbtversion,
			 rdatasetheader_t *header, unsigned int namelen) {
	unsigned char *hdr = (unsigned char *)header;
	size_t hdrsize = sizeof(*header);

	RWLOCK(&rbtversion->rwlock, isc_rwlocktype_write);
	if (add) {
		rbtversion->records += dns_rdataslab_count(hdr, hdrsize);
		rbtversion->xfrsize += recordsize(header, namelen);
	} else {
		rbtversion->records -= dns_rdataslab_count(hdr, hdrsize);
		rbtversion->xfrsize -= recordsize(header, namelen);
	}
	RWUNLOCK(&rbtversion->rwlock, isc_rwlocktype_write);
}

/*
 * write lock on rbtnode must be held.
 */
static isc_result_t
add32(dns_rbtdb_t *rbtdb, dns_rbtnode_t *rbtnode, const dns_name_t *nodename,
      rbtdb_version_t *rbtversion, rdatasetheader_t *newheader,
      unsigned int options, bool loading, dns_rdataset_t *addedrdataset,
      isc_stdtime_t now) {
	rbtdb_changed_t *changed = NULL;
	rdatasetheader_t *topheader = NULL, *topheader_prev = NULL;
	rdatasetheader_t *header = NULL, *sigheader = NULL;
	rdatasetheader_t *prioheader = NULL;
	unsigned char *merged = NULL;
	isc_result_t result;
	bool header_nx;
	bool newheader_nx;
	bool merge;
	dns_rdatatype_t rdtype, covers;
	rbtdb_rdatatype_t negtype, sigtype;
	dns_trust_t trust;
	int idx;

	/*
	 * Add an rdatasetheader_t to a node.
	 */

	/*
	 * Caller must be holding the node lock.
	 */

	if ((options & DNS_DBADD_MERGE) != 0) {
		REQUIRE(rbtversion != NULL);
		merge = true;
	} else {
		merge = false;
	}

	if ((options & DNS_DBADD_FORCE) != 0) {
		trust = dns_trust_ultimate;
	} else {
		trust = newheader->trust;
	}

	if (rbtversion != NULL && !loading) {
		/*
		 * We always add a changed record, even if no changes end up
		 * being made to this node, because it's harmless and
		 * simplifies the code.
		 */
		changed = add_changed(rbtdb, rbtversion, rbtnode);
		if (changed == NULL) {
			free_rdataset(rbtdb, rbtdb->common.mctx, newheader);
			return (ISC_R_NOMEMORY);
		}
	}

	newheader_nx = NONEXISTENT(newheader) ? true : false;
	topheader_prev = NULL;
	sigheader = NULL;
	negtype = 0;
	if (rbtversion == NULL && !newheader_nx) {
		rdtype = RBTDB_RDATATYPE_BASE(newheader->type);
		covers = RBTDB_RDATATYPE_EXT(newheader->type);
		sigtype = RBTDB_RDATATYPE_VALUE(dns_rdatatype_rrsig, covers);
		if (NEGATIVE(newheader)) {
			/*
			 * We're adding a negative cache entry.
			 */
			if (covers == dns_rdatatype_any) {
				/*
				 * If we're adding an negative cache entry
				 * which covers all types (NXDOMAIN,
				 * NODATA(QTYPE=ANY)),
				 *
				 * We make all other data ancient so that the
				 * only rdataset that can be found at this
				 * node is the negative cache entry.
				 */
				for (topheader = rbtnode->data;
				     topheader != NULL;
				     topheader = topheader->next)
				{
					set_ttl(rbtdb, topheader, 0);
					mark_header_ancient(rbtdb, topheader);
				}
				goto find_header;
			}
			/*
			 * Otherwise look for any RRSIGs of the given
			 * type so they can be marked ancient later.
			 */
			for (topheader = rbtnode->data; topheader != NULL;
			     topheader = topheader->next)
			{
				if (topheader->type == sigtype) {
					sigheader = topheader;
				}
			}
			negtype = RBTDB_RDATATYPE_VALUE(covers, 0);
		} else {
			/*
			 * We're adding something that isn't a
			 * negative cache entry.  Look for an extant
			 * non-ancient NXDOMAIN/NODATA(QTYPE=ANY) negative
			 * cache entry.  If we're adding an RRSIG, also
			 * check for an extant non-ancient NODATA ncache
			 * entry which covers the same type as the RRSIG.
			 */
			for (topheader = rbtnode->data; topheader != NULL;
			     topheader = topheader->next)
			{
				if ((topheader->type ==
				     RBTDB_RDATATYPE_NCACHEANY) ||
				    (newheader->type == sigtype &&
				     topheader->type ==
					     RBTDB_RDATATYPE_VALUE(0, covers)))
				{
					break;
				}
			}
			if (topheader != NULL && EXISTS(topheader) &&
			    ACTIVE(topheader, now))
			{
				/*
				 * Found one.
				 */
				if (trust < topheader->trust) {
					/*
					 * The NXDOMAIN/NODATA(QTYPE=ANY)
					 * is more trusted.
					 */
					free_rdataset(rbtdb, rbtdb->common.mctx,
						      newheader);
					if (addedrdataset != NULL) {
						bind_rdataset(
							rbtdb, rbtnode,
							topheader, now,
							isc_rwlocktype_write,
							addedrdataset);
					}
					return (DNS_R_UNCHANGED);
				}
				/*
				 * The new rdataset is better.  Expire the
				 * ncache entry.
				 */
				set_ttl(rbtdb, topheader, 0);
				mark_header_ancient(rbtdb, topheader);
				topheader = NULL;
				goto find_header;
			}
			negtype = RBTDB_RDATATYPE_VALUE(0, rdtype);
		}
	}

	for (topheader = rbtnode->data; topheader != NULL;
	     topheader = topheader->next)
	{
		if (prio_type(topheader->type)) {
			prioheader = topheader;
		}
		if (topheader->type == newheader->type ||
		    topheader->type == negtype)
		{
			break;
		}
		topheader_prev = topheader;
	}

find_header:
	/*
	 * If header isn't NULL, we've found the right type.  There may be
	 * IGNORE rdatasets between the top of the chain and the first real
	 * data.  We skip over them.
	 */
	header = topheader;
	while (header != NULL && IGNORE(header)) {
		header = header->down;
	}
	if (header != NULL) {
		header_nx = NONEXISTENT(header) ? true : false;

		/*
		 * Deleting an already non-existent rdataset has no effect.
		 */
		if (header_nx && newheader_nx) {
			free_rdataset(rbtdb, rbtdb->common.mctx, newheader);
			return (DNS_R_UNCHANGED);
		}

		/*
		 * Trying to add an rdataset with lower trust to a cache
		 * DB has no effect, provided that the cache data isn't
		 * stale. If the cache data is stale, new lower trust
		 * data will supersede it below. Unclear what the best
		 * policy is here.
		 */
		if (rbtversion == NULL && trust < header->trust &&
		    (ACTIVE(header, now) || header_nx))
		{
			free_rdataset(rbtdb, rbtdb->common.mctx, newheader);
			if (addedrdataset != NULL) {
				bind_rdataset(rbtdb, rbtnode, header, now,
					      isc_rwlocktype_write,
					      addedrdataset);
			}
			return (DNS_R_UNCHANGED);
		}

		/*
		 * Don't merge if a nonexistent rdataset is involved.
		 */
		if (merge && (header_nx || newheader_nx)) {
			merge = false;
		}

		/*
		 * If 'merge' is true, we'll try to create a new rdataset
		 * that is the union of 'newheader' and 'header'.
		 */
		if (merge) {
			unsigned int flags = 0;
			INSIST(rbtversion->serial >= header->serial);
			merged = NULL;
			result = ISC_R_SUCCESS;

			if ((options & DNS_DBADD_EXACT) != 0) {
				flags |= DNS_RDATASLAB_EXACT;
			}
			/*
			 * TTL use here is irrelevant to the cache;
			 * merge is only done with zonedbs.
			 */
			if ((options & DNS_DBADD_EXACTTTL) != 0 &&
			    newheader->rdh_ttl != header->rdh_ttl)
			{
				result = DNS_R_NOTEXACT;
			} else if (newheader->rdh_ttl != header->rdh_ttl) {
				flags |= DNS_RDATASLAB_FORCE;
			}
			if (result == ISC_R_SUCCESS) {
				result = dns_rdataslab_merge(
					(unsigned char *)header,
					(unsigned char *)newheader,
					(unsigned int)(sizeof(*newheader)),
					rbtdb->common.mctx,
					rbtdb->common.rdclass,
					(dns_rdatatype_t)header->type, flags,
					&merged);
			}
			if (result == ISC_R_SUCCESS) {
				/*
				 * If 'header' has the same serial number as
				 * we do, we could clean it up now if we knew
				 * that our caller had no references to it.
				 * We don't know this, however, so we leave it
				 * alone.  It will get cleaned up when
				 * clean_zone_node() runs.
				 */
				free_rdataset(rbtdb, rbtdb->common.mctx,
					      newheader);
				newheader = (rdatasetheader_t *)merged;
				init_rdataset(rbtdb, newheader);
				update_newheader(newheader, header);
				if (loading && RESIGN(newheader) &&
				    RESIGN(header) &&
				    resign_sooner(header, newheader))
				{
					newheader->resign = header->resign;
					newheader->resign_lsb =
						header->resign_lsb;
				}
			} else {
				free_rdataset(rbtdb, rbtdb->common.mctx,
					      newheader);
				return (result);
			}
		}
		/*
		 * Don't replace existing NS, A and AAAA RRsets in the
		 * cache if they are already exist. This prevents named
		 * being locked to old servers. Don't lower trust of
		 * existing record if the update is forced. Nothing
		 * special to be done w.r.t stale data; it gets replaced
		 * normally further down.
		 */
		if (IS_CACHE(rbtdb) && ACTIVE(header, now) &&
		    header->type == dns_rdatatype_ns && !header_nx &&
		    !newheader_nx && header->trust >= newheader->trust &&
		    dns_rdataslab_equalx((unsigned char *)header,
					 (unsigned char *)newheader,
					 (unsigned int)(sizeof(*newheader)),
					 rbtdb->common.rdclass,
					 (dns_rdatatype_t)header->type))
		{
			/*
			 * Honour the new ttl if it is less than the
			 * older one.
			 */
			if (header->rdh_ttl > newheader->rdh_ttl) {
				set_ttl(rbtdb, header, newheader->rdh_ttl);
			}
			if (header->last_used != now) {
				update_header(rbtdb, header, now);
			}
			if (header->noqname == NULL &&
			    newheader->noqname != NULL)
			{
				header->noqname = newheader->noqname;
				newheader->noqname = NULL;
			}
			if (header->closest == NULL &&
			    newheader->closest != NULL)
			{
				header->closest = newheader->closest;
				newheader->closest = NULL;
			}
			free_rdataset(rbtdb, rbtdb->common.mctx, newheader);
			if (addedrdataset != NULL) {
				bind_rdataset(rbtdb, rbtnode, header, now,
					      isc_rwlocktype_write,
					      addedrdataset);
			}
			return (ISC_R_SUCCESS);
		}
		/*
		 * If we have will be replacing a NS RRset force its TTL
		 * to be no more than the current NS RRset's TTL.  This
		 * ensures the delegations that are withdrawn are honoured.
		 */
		if (IS_CACHE(rbtdb) && ACTIVE(header, now) &&
		    header->type == dns_rdatatype_ns && !header_nx &&
		    !newheader_nx && header->trust <= newheader->trust)
		{
			if (newheader->rdh_ttl > header->rdh_ttl) {
				newheader->rdh_ttl = header->rdh_ttl;
			}
		}
		if (IS_CACHE(rbtdb) && ACTIVE(header, now) &&
		    (options & DNS_DBADD_PREFETCH) == 0 &&
		    (header->type == dns_rdatatype_a ||
		     header->type == dns_rdatatype_aaaa ||
		     header->type == dns_rdatatype_ds ||
		     header->type == RBTDB_RDATATYPE_SIGDS) &&
		    !header_nx && !newheader_nx &&
		    header->trust >= newheader->trust &&
		    dns_rdataslab_equal((unsigned char *)header,
					(unsigned char *)newheader,
					(unsigned int)(sizeof(*newheader))))
		{
			/*
			 * Honour the new ttl if it is less than the
			 * older one.
			 */
			if (header->rdh_ttl > newheader->rdh_ttl) {
				set_ttl(rbtdb, header, newheader->rdh_ttl);
			}
			if (header->last_used != now) {
				update_header(rbtdb, header, now);
			}
			if (header->noqname == NULL &&
			    newheader->noqname != NULL)
			{
				header->noqname = newheader->noqname;
				newheader->noqname = NULL;
			}
			if (header->closest == NULL &&
			    newheader->closest != NULL)
			{
				header->closest = newheader->closest;
				newheader->closest = NULL;
			}
			free_rdataset(rbtdb, rbtdb->common.mctx, newheader);
			if (addedrdataset != NULL) {
				bind_rdataset(rbtdb, rbtnode, header, now,
					      isc_rwlocktype_write,
					      addedrdataset);
			}
			return (ISC_R_SUCCESS);
		}
		INSIST(rbtversion == NULL ||
		       rbtversion->serial >= topheader->serial);
		if (loading) {
			newheader->down = NULL;
			idx = newheader->node->locknum;
			if (IS_CACHE(rbtdb)) {
				if (ZEROTTL(newheader)) {
					newheader->last_used =
						atomic_load(&rbtdb->last_used) +
						1;
					ISC_LIST_APPEND(rbtdb->rdatasets[idx],
							newheader, link);
				} else {
					ISC_LIST_PREPEND(rbtdb->rdatasets[idx],
							 newheader, link);
				}
				INSIST(rbtdb->heaps != NULL);
				isc_heap_insert(rbtdb->heaps[idx], newheader);
			} else if (RESIGN(newheader)) {
				resign_insert(rbtdb, idx, newheader);
				/*
				 * Don't call resign_delete as we don't need
				 * to reverse the delete.  The free_rdataset
				 * call below will clean up the heap entry.
				 */
			}

			/*
			 * There are no other references to 'header' when
			 * loading, so we MAY clean up 'header' now.
			 * Since we don't generate changed records when
			 * loading, we MUST clean up 'header' now.
			 */
			if (topheader_prev != NULL) {
				topheader_prev->next = newheader;
			} else {
				rbtnode->data = newheader;
			}
			newheader->next = topheader->next;
			if (rbtversion != NULL && !header_nx) {
				update_recordsandxfrsize(false, rbtversion,
							 header,
							 nodename->length);
			}
			free_rdataset(rbtdb, rbtdb->common.mctx, header);
		} else {
			idx = newheader->node->locknum;
			if (IS_CACHE(rbtdb)) {
				INSIST(rbtdb->heaps != NULL);
				isc_heap_insert(rbtdb->heaps[idx], newheader);
				if (ZEROTTL(newheader)) {
					newheader->last_used =
						atomic_load(&rbtdb->last_used) +
						1;
					ISC_LIST_APPEND(rbtdb->rdatasets[idx],
							newheader, link);
				} else {
					ISC_LIST_PREPEND(rbtdb->rdatasets[idx],
							 newheader, link);
				}
			} else if (RESIGN(newheader)) {
				resign_insert(rbtdb, idx, newheader);
				resign_delete(rbtdb, rbtversion, header);
			}
			if (topheader_prev != NULL) {
				topheader_prev->next = newheader;
			} else {
				rbtnode->data = newheader;
			}
			newheader->next = topheader->next;
			newheader->down = topheader;
			topheader->next = newheader;
			rbtnode->dirty = 1;
			if (changed != NULL) {
				changed->dirty = true;
			}
			if (rbtversion == NULL) {
				set_ttl(rbtdb, header, 0);
				mark_header_ancient(rbtdb, header);
				if (sigheader != NULL) {
					set_ttl(rbtdb, sigheader, 0);
					mark_header_ancient(rbtdb, sigheader);
				}
			}
			if (rbtversion != NULL && !header_nx) {
				update_recordsandxfrsize(false, rbtversion,
							 header,
							 nodename->length);
			}
		}
	} else {
		/*
		 * No non-IGNORED rdatasets of the given type exist at
		 * this node.
		 */

		/*
		 * If we're trying to delete the type, don't bother.
		 */
		if (newheader_nx) {
			free_rdataset(rbtdb, rbtdb->common.mctx, newheader);
			return (DNS_R_UNCHANGED);
		}

		idx = newheader->node->locknum;
		if (IS_CACHE(rbtdb)) {
			isc_heap_insert(rbtdb->heaps[idx], newheader);
			if (ZEROTTL(newheader)) {
				ISC_LIST_APPEND(rbtdb->rdatasets[idx],
						newheader, link);
			} else {
				ISC_LIST_PREPEND(rbtdb->rdatasets[idx],
						 newheader, link);
			}
		} else if (RESIGN(newheader)) {
			resign_insert(rbtdb, idx, newheader);
			resign_delete(rbtdb, rbtversion, header);
		}

		if (topheader != NULL) {
			/*
			 * We have an list of rdatasets of the given type,
			 * but they're all marked IGNORE.  We simply insert
			 * the new rdataset at the head of the list.
			 *
			 * Ignored rdatasets cannot occur during loading, so
			 * we INSIST on it.
			 */
			INSIST(!loading);
			INSIST(rbtversion == NULL ||
			       rbtversion->serial >= topheader->serial);
			if (topheader_prev != NULL) {
				topheader_prev->next = newheader;
			} else {
				rbtnode->data = newheader;
			}
			newheader->next = topheader->next;
			newheader->down = topheader;
			topheader->next = newheader;
			rbtnode->dirty = 1;
			if (changed != NULL) {
				changed->dirty = true;
			}
		} else {
			/*
			 * No rdatasets of the given type exist at the node.
			 */
			newheader->down = NULL;

			if (prio_type(newheader->type)) {
				/* This is a priority type, prepend it */
				newheader->next = rbtnode->data;
				rbtnode->data = newheader;
			} else if (prioheader != NULL) {
				/* Append after the priority headers */
				newheader->next = prioheader->next;
				prioheader->next = newheader;
			} else {
				/* There were no priority headers */
				newheader->next = rbtnode->data;
				rbtnode->data = newheader;
			}
		}
	}

	if (rbtversion != NULL && !newheader_nx) {
		update_recordsandxfrsize(true, rbtversion, newheader,
					 nodename->length);
	}

	/*
	 * Check if the node now contains CNAME and other data.
	 */
	if (rbtversion != NULL &&
	    cname_and_other_data(rbtnode, rbtversion->serial))
	{
		return (DNS_R_CNAMEANDOTHER);
	}

	if (addedrdataset != NULL) {
		bind_rdataset(rbtdb, rbtnode, newheader, now,
			      isc_rwlocktype_write, addedrdataset);
	}

	return (ISC_R_SUCCESS);
}

static bool
delegating_type(dns_rbtdb_t *rbtdb, dns_rbtnode_t *node,
		rbtdb_rdatatype_t type) {
	if (IS_CACHE(rbtdb)) {
		if (type == dns_rdatatype_dname) {
			return (true);
		} else {
			return (false);
		}
	} else if (type == dns_rdatatype_dname ||
		   (type == dns_rdatatype_ns &&
		    (node != rbtdb->origin_node || IS_STUB(rbtdb))))
	{
		return (true);
	}
	return (false);
}

static isc_result_t
addnoqname(dns_rbtdb_t *rbtdb, rdatasetheader_t *newheader,
	   dns_rdataset_t *rdataset) {
	struct noqname *noqname;
	isc_mem_t *mctx = rbtdb->common.mctx;
	dns_name_t name;
	dns_rdataset_t neg, negsig;
	isc_result_t result;
	isc_region_t r;

	dns_name_init(&name, NULL);
	dns_rdataset_init(&neg);
	dns_rdataset_init(&negsig);

	result = dns_rdataset_getnoqname(rdataset, &name, &neg, &negsig);
	RUNTIME_CHECK(result == ISC_R_SUCCESS);

	noqname = isc_mem_get(mctx, sizeof(*noqname));
	dns_name_init(&noqname->name, NULL);
	noqname->neg = NULL;
	noqname->negsig = NULL;
	noqname->type = neg.type;
	dns_name_dup(&name, mctx, &noqname->name);
	result = dns_rdataslab_fromrdataset(&neg, mctx, &r, 0);
	if (result != ISC_R_SUCCESS) {
		goto cleanup;
	}
	noqname->neg = r.base;
	result = dns_rdataslab_fromrdataset(&negsig, mctx, &r, 0);
	if (result != ISC_R_SUCCESS) {
		goto cleanup;
	}
	noqname->negsig = r.base;
	dns_rdataset_disassociate(&neg);
	dns_rdataset_disassociate(&negsig);
	newheader->noqname = noqname;
	return (ISC_R_SUCCESS);

cleanup:
	dns_rdataset_disassociate(&neg);
	dns_rdataset_disassociate(&negsig);
	free_noqname(mctx, &noqname);
	return (result);
}

static isc_result_t
addclosest(dns_rbtdb_t *rbtdb, rdatasetheader_t *newheader,
	   dns_rdataset_t *rdataset) {
	struct noqname *closest;
	isc_mem_t *mctx = rbtdb->common.mctx;
	dns_name_t name;
	dns_rdataset_t neg, negsig;
	isc_result_t result;
	isc_region_t r;

	dns_name_init(&name, NULL);
	dns_rdataset_init(&neg);
	dns_rdataset_init(&negsig);

	result = dns_rdataset_getclosest(rdataset, &name, &neg, &negsig);
	RUNTIME_CHECK(result == ISC_R_SUCCESS);

	closest = isc_mem_get(mctx, sizeof(*closest));
	dns_name_init(&closest->name, NULL);
	closest->neg = NULL;
	closest->negsig = NULL;
	closest->type = neg.type;
	dns_name_dup(&name, mctx, &closest->name);
	result = dns_rdataslab_fromrdataset(&neg, mctx, &r, 0);
	if (result != ISC_R_SUCCESS) {
		goto cleanup;
	}
	closest->neg = r.base;
	result = dns_rdataslab_fromrdataset(&negsig, mctx, &r, 0);
	if (result != ISC_R_SUCCESS) {
		goto cleanup;
	}
	closest->negsig = r.base;
	dns_rdataset_disassociate(&neg);
	dns_rdataset_disassociate(&negsig);
	newheader->closest = closest;
	return (ISC_R_SUCCESS);

cleanup:
	dns_rdataset_disassociate(&neg);
	dns_rdataset_disassociate(&negsig);
	free_noqname(mctx, &closest);
	return (result);
}

static dns_dbmethods_t zone_methods;

static size_t
rdataset_size(rdatasetheader_t *header) {
	if (!NONEXISTENT(header)) {
		return (dns_rdataslab_size((unsigned char *)header,
					   sizeof(*header)));
	}

	return (sizeof(*header));
}

static void
expire_ttl_headers(dns_rbtdb_t *rbtdb, unsigned int locknum, bool tree_locked,
		   isc_stdtime_t now);

static isc_result_t
addrdataset(dns_db_t *db, dns_dbnode_t *node, dns_dbversion_t *version,
	    isc_stdtime_t now, dns_rdataset_t *rdataset, unsigned int options,
	    dns_rdataset_t *addedrdataset) {
	dns_rbtdb_t *rbtdb = (dns_rbtdb_t *)db;
	dns_rbtnode_t *rbtnode = (dns_rbtnode_t *)node;
	rbtdb_version_t *rbtversion = version;
	isc_region_t region;
	rdatasetheader_t *newheader;
	isc_result_t result;
	bool delegating;
	bool newnsec;
	bool tree_locked = false;
	bool cache_is_overmem = false;
	dns_fixedname_t fixed;
	dns_name_t *name;

	REQUIRE(VALID_RBTDB(rbtdb));
	INSIST(rbtversion == NULL || rbtversion->rbtdb == rbtdb);

	if (rbtdb->common.methods == &zone_methods) {
		/*
		 * SOA records are only allowed at top of zone.
		 */
		if (rdataset->type == dns_rdatatype_soa &&
		    node != rbtdb->origin_node)
		{
			return (DNS_R_NOTZONETOP);
		}
		RWLOCK(&rbtdb->tree_lock, isc_rwlocktype_read);
		REQUIRE(((rbtnode->nsec == DNS_RBT_NSEC_NSEC3 &&
			  (rdataset->type == dns_rdatatype_nsec3 ||
			   rdataset->covers == dns_rdatatype_nsec3)) ||
			 (rbtnode->nsec != DNS_RBT_NSEC_NSEC3 &&
			  rdataset->type != dns_rdatatype_nsec3 &&
			  rdataset->covers != dns_rdatatype_nsec3)));
		RWUNLOCK(&rbtdb->tree_lock, isc_rwlocktype_read);
	}

	if (rbtversion == NULL) {
		if (now == 0) {
			isc_stdtime_get(&now);
		}
	} else {
		now = 0;
	}

	result = dns_rdataslab_fromrdataset(rdataset, rbtdb->common.mctx,
					    &region, sizeof(rdatasetheader_t));
	if (result != ISC_R_SUCCESS) {
		return (result);
	}

	name = dns_fixedname_initname(&fixed);
	nodefullname(db, node, name);
	dns_rdataset_getownercase(rdataset, name);

	newheader = (rdatasetheader_t *)region.base;
	init_rdataset(rbtdb, newheader);
	setownercase(newheader, name);
	set_ttl(rbtdb, newheader, rdataset->ttl + now);
	newheader->type = RBTDB_RDATATYPE_VALUE(rdataset->type,
						rdataset->covers);
	atomic_init(&newheader->attributes, 0);
	if (rdataset->ttl == 0U) {
		RDATASET_ATTR_SET(newheader, RDATASET_ATTR_ZEROTTL);
	}
	newheader->noqname = NULL;
	newheader->closest = NULL;
	atomic_init(&newheader->count,
		    atomic_fetch_add_relaxed(&init_count, 1));
	newheader->trust = rdataset->trust;
	newheader->last_used = now;
	newheader->node = rbtnode;
	if (rbtversion != NULL) {
		newheader->serial = rbtversion->serial;
		now = 0;

		if ((rdataset->attributes & DNS_RDATASETATTR_RESIGN) != 0) {
			RDATASET_ATTR_SET(newheader, RDATASET_ATTR_RESIGN);
			newheader->resign =
				(isc_stdtime_t)(dns_time64_from32(
							rdataset->resign) >>
						1);
			newheader->resign_lsb = rdataset->resign & 0x1;
		} else {
			newheader->resign = 0;
			newheader->resign_lsb = 0;
		}
	} else {
		newheader->serial = 1;
		newheader->resign = 0;
		newheader->resign_lsb = 0;
		if ((rdataset->attributes & DNS_RDATASETATTR_PREFETCH) != 0) {
			RDATASET_ATTR_SET(newheader, RDATASET_ATTR_PREFETCH);
		}
		if ((rdataset->attributes & DNS_RDATASETATTR_NEGATIVE) != 0) {
			RDATASET_ATTR_SET(newheader, RDATASET_ATTR_NEGATIVE);
		}
		if ((rdataset->attributes & DNS_RDATASETATTR_NXDOMAIN) != 0) {
			RDATASET_ATTR_SET(newheader, RDATASET_ATTR_NXDOMAIN);
		}
		if ((rdataset->attributes & DNS_RDATASETATTR_OPTOUT) != 0) {
			RDATASET_ATTR_SET(newheader, RDATASET_ATTR_OPTOUT);
		}
		if ((rdataset->attributes & DNS_RDATASETATTR_NOQNAME) != 0) {
			result = addnoqname(rbtdb, newheader, rdataset);
			if (result != ISC_R_SUCCESS) {
				free_rdataset(rbtdb, rbtdb->common.mctx,
					      newheader);
				return (result);
			}
		}
		if ((rdataset->attributes & DNS_RDATASETATTR_CLOSEST) != 0) {
			result = addclosest(rbtdb, newheader, rdataset);
			if (result != ISC_R_SUCCESS) {
				free_rdataset(rbtdb, rbtdb->common.mctx,
					      newheader);
				return (result);
			}
		}
	}

	/*
	 * If we're adding a delegation type (e.g. NS or DNAME for a zone,
	 * just DNAME for the cache), then we need to set the callback bit
	 * on the node.
	 */
	if (delegating_type(rbtdb, rbtnode, rdataset->type)) {
		delegating = true;
	} else {
		delegating = false;
	}

	/*
	 * Add to the auxiliary NSEC tree if we're adding an NSEC record.
	 */
	RWLOCK(&rbtdb->tree_lock, isc_rwlocktype_read);
	if (rbtnode->nsec != DNS_RBT_NSEC_HAS_NSEC &&
	    rdataset->type == dns_rdatatype_nsec)
	{
		newnsec = true;
	} else {
		newnsec = false;
	}
	RWUNLOCK(&rbtdb->tree_lock, isc_rwlocktype_read);

	/*
	 * If we're adding a delegation type, adding to the auxiliary NSEC
	 * tree, or the DB is a cache in an overmem state, hold an
	 * exclusive lock on the tree.  In the latter case the lock does
	 * not necessarily have to be acquired but it will help purge
	 * ancient entries more effectively.
	 */
	if (IS_CACHE(rbtdb) && isc_mem_isovermem(rbtdb->common.mctx)) {
		cache_is_overmem = true;
	}
	if (delegating || newnsec || cache_is_overmem) {
		tree_locked = true;
		RWLOCK(&rbtdb->tree_lock, isc_rwlocktype_write);
	}

	if (cache_is_overmem) {
		overmem_purge(rbtdb, newheader, tree_locked);
	}

	NODE_LOCK(&rbtdb->node_locks[rbtnode->locknum].lock,
		  isc_rwlocktype_write);

	if (rbtdb->rrsetstats != NULL) {
		RDATASET_ATTR_SET(newheader, RDATASET_ATTR_STATCOUNT);
		update_rrsetstats(rbtdb, newheader->type,
				  atomic_load_acquire(&newheader->attributes),
				  true);
	}

	if (IS_CACHE(rbtdb)) {
		if (tree_locked) {
			cleanup_dead_nodes(rbtdb, rbtnode->locknum);
		}

		expire_ttl_headers(rbtdb, rbtnode->locknum, tree_locked, now);

		/*
		 * If we've been holding a write lock on the tree just for
		 * cleaning, we can release it now.  However, we still need the
		 * node lock.
		 */
		if (tree_locked && !delegating && !newnsec) {
			RWUNLOCK(&rbtdb->tree_lock, isc_rwlocktype_write);
			tree_locked = false;
		}
	}

	result = ISC_R_SUCCESS;
	if (newnsec) {
		dns_rbtnode_t *nsecnode;

		nsecnode = NULL;
		result = dns_rbt_addnode(rbtdb->nsec, name, &nsecnode);
		if (result == ISC_R_SUCCESS) {
			nsecnode->nsec = DNS_RBT_NSEC_NSEC;
			rbtnode->nsec = DNS_RBT_NSEC_HAS_NSEC;
		} else if (result == ISC_R_EXISTS) {
			rbtnode->nsec = DNS_RBT_NSEC_HAS_NSEC;
			result = ISC_R_SUCCESS;
		}
	}

	if (result == ISC_R_SUCCESS) {
		result = add32(rbtdb, rbtnode, name, rbtversion, newheader,
			       options, false, addedrdataset, now);
	}
	if (result == ISC_R_SUCCESS && delegating) {
		rbtnode->find_callback = 1;
	}

	NODE_UNLOCK(&rbtdb->node_locks[rbtnode->locknum].lock,
		    isc_rwlocktype_write);

	if (tree_locked) {
		RWUNLOCK(&rbtdb->tree_lock, isc_rwlocktype_write);
	}

	return (result);
}

static isc_result_t
subtractrdataset(dns_db_t *db, dns_dbnode_t *node, dns_dbversion_t *version,
		 dns_rdataset_t *rdataset, unsigned int options,
		 dns_rdataset_t *newrdataset) {
	dns_rbtdb_t *rbtdb = (dns_rbtdb_t *)db;
	dns_rbtnode_t *rbtnode = (dns_rbtnode_t *)node;
	rbtdb_version_t *rbtversion = version;
	dns_fixedname_t fname;
	dns_name_t *nodename = dns_fixedname_initname(&fname);
	rdatasetheader_t *topheader, *topheader_prev, *header, *newheader;
	unsigned char *subresult;
	isc_region_t region;
	isc_result_t result;
	rbtdb_changed_t *changed;

	REQUIRE(VALID_RBTDB(rbtdb));
	REQUIRE(rbtversion != NULL && rbtversion->rbtdb == rbtdb);

	if (rbtdb->common.methods == &zone_methods) {
		RWLOCK(&rbtdb->tree_lock, isc_rwlocktype_read);
		REQUIRE(((rbtnode->nsec == DNS_RBT_NSEC_NSEC3 &&
			  (rdataset->type == dns_rdatatype_nsec3 ||
			   rdataset->covers == dns_rdatatype_nsec3)) ||
			 (rbtnode->nsec != DNS_RBT_NSEC_NSEC3 &&
			  rdataset->type != dns_rdatatype_nsec3 &&
			  rdataset->covers != dns_rdatatype_nsec3)));
		RWUNLOCK(&rbtdb->tree_lock, isc_rwlocktype_read);
	}

	nodefullname(db, node, nodename);

	result = dns_rdataslab_fromrdataset(rdataset, rbtdb->common.mctx,
					    &region, sizeof(rdatasetheader_t));
	if (result != ISC_R_SUCCESS) {
		return (result);
	}
	newheader = (rdatasetheader_t *)region.base;
	init_rdataset(rbtdb, newheader);
	set_ttl(rbtdb, newheader, rdataset->ttl);
	newheader->type = RBTDB_RDATATYPE_VALUE(rdataset->type,
						rdataset->covers);
	atomic_init(&newheader->attributes, 0);
	newheader->serial = rbtversion->serial;
	newheader->trust = 0;
	newheader->noqname = NULL;
	newheader->closest = NULL;
	atomic_init(&newheader->count,
		    atomic_fetch_add_relaxed(&init_count, 1));
	newheader->last_used = 0;
	newheader->node = rbtnode;
	if ((rdataset->attributes & DNS_RDATASETATTR_RESIGN) != 0) {
		RDATASET_ATTR_SET(newheader, RDATASET_ATTR_RESIGN);
		newheader->resign =
			(isc_stdtime_t)(dns_time64_from32(rdataset->resign) >>
					1);
		newheader->resign_lsb = rdataset->resign & 0x1;
	} else {
		newheader->resign = 0;
		newheader->resign_lsb = 0;
	}

	NODE_LOCK(&rbtdb->node_locks[rbtnode->locknum].lock,
		  isc_rwlocktype_write);

	changed = add_changed(rbtdb, rbtversion, rbtnode);
	if (changed == NULL) {
		free_rdataset(rbtdb, rbtdb->common.mctx, newheader);
		NODE_UNLOCK(&rbtdb->node_locks[rbtnode->locknum].lock,
			    isc_rwlocktype_write);
		return (ISC_R_NOMEMORY);
	}

	topheader_prev = NULL;
	for (topheader = rbtnode->data; topheader != NULL;
	     topheader = topheader->next)
	{
		if (topheader->type == newheader->type) {
			break;
		}
		topheader_prev = topheader;
	}
	/*
	 * If header isn't NULL, we've found the right type.  There may be
	 * IGNORE rdatasets between the top of the chain and the first real
	 * data.  We skip over them.
	 */
	header = topheader;
	while (header != NULL && IGNORE(header)) {
		header = header->down;
	}
	if (header != NULL && EXISTS(header)) {
		unsigned int flags = 0;
		subresult = NULL;
		result = ISC_R_SUCCESS;
		if ((options & DNS_DBSUB_EXACT) != 0) {
			flags |= DNS_RDATASLAB_EXACT;
			if (newheader->rdh_ttl != header->rdh_ttl) {
				result = DNS_R_NOTEXACT;
			}
		}
		if (result == ISC_R_SUCCESS) {
			result = dns_rdataslab_subtract(
				(unsigned char *)header,
				(unsigned char *)newheader,
				(unsigned int)(sizeof(*newheader)),
				rbtdb->common.mctx, rbtdb->common.rdclass,
				(dns_rdatatype_t)header->type, flags,
				&subresult);
		}
		if (result == ISC_R_SUCCESS) {
			free_rdataset(rbtdb, rbtdb->common.mctx, newheader);
			newheader = (rdatasetheader_t *)subresult;
			init_rdataset(rbtdb, newheader);
			update_newheader(newheader, header);
			if (RESIGN(header)) {
				RDATASET_ATTR_SET(newheader,
						  RDATASET_ATTR_RESIGN);
				newheader->resign = header->resign;
				newheader->resign_lsb = header->resign_lsb;
				resign_insert(rbtdb, rbtnode->locknum,
					      newheader);
			}
			/*
			 * We have to set the serial since the rdataslab
			 * subtraction routine copies the reserved portion of
			 * header, not newheader.
			 */
			newheader->serial = rbtversion->serial;
			/*
			 * XXXJT: dns_rdataslab_subtract() copied the pointers
			 * to additional info.  We need to clear these fields
			 * to avoid having duplicated references.
			 */
			update_recordsandxfrsize(true, rbtversion, newheader,
						 nodename->length);
		} else if (result == DNS_R_NXRRSET) {
			/*
			 * This subtraction would remove all of the rdata;
			 * add a nonexistent header instead.
			 */
			free_rdataset(rbtdb, rbtdb->common.mctx, newheader);
			newheader = new_rdataset(rbtdb, rbtdb->common.mctx);
			if (newheader == NULL) {
				result = ISC_R_NOMEMORY;
				goto unlock;
			}
			init_rdataset(rbtdb, newheader);
			set_ttl(rbtdb, newheader, 0);
			newheader->type = topheader->type;
			atomic_init(&newheader->attributes,
				    RDATASET_ATTR_NONEXISTENT);
			newheader->trust = 0;
			newheader->serial = rbtversion->serial;
			newheader->noqname = NULL;
			newheader->closest = NULL;
			atomic_init(&newheader->count, 0);
			newheader->node = rbtnode;
			newheader->resign = 0;
			newheader->resign_lsb = 0;
			newheader->last_used = 0;
		} else {
			free_rdataset(rbtdb, rbtdb->common.mctx, newheader);
			goto unlock;
		}

		/*
		 * If we're here, we want to link newheader in front of
		 * topheader.
		 */
		INSIST(rbtversion->serial >= topheader->serial);
		update_recordsandxfrsize(false, rbtversion, header,
					 nodename->length);
		if (topheader_prev != NULL) {
			topheader_prev->next = newheader;
		} else {
			rbtnode->data = newheader;
		}
		newheader->next = topheader->next;
		newheader->down = topheader;
		topheader->next = newheader;
		rbtnode->dirty = 1;
		changed->dirty = true;
		resign_delete(rbtdb, rbtversion, header);
	} else {
		/*
		 * The rdataset doesn't exist, so we don't need to do anything
		 * to satisfy the deletion request.
		 */
		free_rdataset(rbtdb, rbtdb->common.mctx, newheader);
		if ((options & DNS_DBSUB_EXACT) != 0) {
			result = DNS_R_NOTEXACT;
		} else {
			result = DNS_R_UNCHANGED;
		}
	}

	if (result == ISC_R_SUCCESS && newrdataset != NULL) {
		bind_rdataset(rbtdb, rbtnode, newheader, 0,
			      isc_rwlocktype_write, newrdataset);
	}

	if (result == DNS_R_NXRRSET && newrdataset != NULL &&
	    (options & DNS_DBSUB_WANTOLD) != 0)
	{
		bind_rdataset(rbtdb, rbtnode, header, 0, isc_rwlocktype_write,
			      newrdataset);
	}

unlock:
	NODE_UNLOCK(&rbtdb->node_locks[rbtnode->locknum].lock,
		    isc_rwlocktype_write);

	return (result);
}

static isc_result_t
deleterdataset(dns_db_t *db, dns_dbnode_t *node, dns_dbversion_t *version,
	       dns_rdatatype_t type, dns_rdatatype_t covers) {
	dns_rbtdb_t *rbtdb = (dns_rbtdb_t *)db;
	dns_rbtnode_t *rbtnode = (dns_rbtnode_t *)node;
	rbtdb_version_t *rbtversion = version;
	dns_fixedname_t fname;
	dns_name_t *nodename = dns_fixedname_initname(&fname);
	isc_result_t result;
	rdatasetheader_t *newheader;

	REQUIRE(VALID_RBTDB(rbtdb));
	INSIST(rbtversion == NULL || rbtversion->rbtdb == rbtdb);

	if (type == dns_rdatatype_any) {
		return (ISC_R_NOTIMPLEMENTED);
	}
	if (type == dns_rdatatype_rrsig && covers == 0) {
		return (ISC_R_NOTIMPLEMENTED);
	}

	newheader = new_rdataset(rbtdb, rbtdb->common.mctx);
	if (newheader == NULL) {
		return (ISC_R_NOMEMORY);
	}
	init_rdataset(rbtdb, newheader);
	set_ttl(rbtdb, newheader, 0);
	newheader->type = RBTDB_RDATATYPE_VALUE(type, covers);
	atomic_init(&newheader->attributes, RDATASET_ATTR_NONEXISTENT);
	newheader->trust = 0;
	newheader->noqname = NULL;
	newheader->closest = NULL;
	if (rbtversion != NULL) {
		newheader->serial = rbtversion->serial;
	} else {
		newheader->serial = 0;
	}
	atomic_init(&newheader->count, 0);
	newheader->last_used = 0;
	newheader->node = rbtnode;

	nodefullname(db, node, nodename);

	NODE_LOCK(&rbtdb->node_locks[rbtnode->locknum].lock,
		  isc_rwlocktype_write);
	result = add32(rbtdb, rbtnode, nodename, rbtversion, newheader,
		       DNS_DBADD_FORCE, false, NULL, 0);
	NODE_UNLOCK(&rbtdb->node_locks[rbtnode->locknum].lock,
		    isc_rwlocktype_write);

	return (result);
}

/*
 * load a non-NSEC3 node in the main tree and optionally to the auxiliary NSEC
 */
static isc_result_t
loadnode(dns_rbtdb_t *rbtdb, const dns_name_t *name, dns_rbtnode_t **nodep,
	 bool hasnsec) {
	isc_result_t noderesult, nsecresult, tmpresult;
	dns_rbtnode_t *nsecnode = NULL, *node = NULL;

	noderesult = dns_rbt_addnode(rbtdb->tree, name, &node);
	if (!hasnsec) {
		goto done;
	}
	if (noderesult == ISC_R_EXISTS) {
		/*
		 * Add a node to the auxiliary NSEC tree for an old node
		 * just now getting an NSEC record.
		 */
		if (node->nsec == DNS_RBT_NSEC_HAS_NSEC) {
			goto done;
		}
	} else if (noderesult != ISC_R_SUCCESS) {
		goto done;
	}

	/*
	 * Build the auxiliary tree for NSECs as we go.
	 * This tree speeds searches for closest NSECs that would otherwise
	 * need to examine many irrelevant nodes in large TLDs.
	 *
	 * Add nodes to the auxiliary tree after corresponding nodes have
	 * been added to the main tree.
	 */
	nsecresult = dns_rbt_addnode(rbtdb->nsec, name, &nsecnode);
	if (nsecresult == ISC_R_SUCCESS) {
		nsecnode->nsec = DNS_RBT_NSEC_NSEC;
		node->nsec = DNS_RBT_NSEC_HAS_NSEC;
		goto done;
	}

	if (nsecresult == ISC_R_EXISTS) {
#if 1 /* 0 */
		isc_log_write(dns_lctx, DNS_LOGCATEGORY_DATABASE,
			      DNS_LOGMODULE_CACHE, ISC_LOG_WARNING,
			      "addnode: NSEC node already exists");
#endif /* if 1 */
		node->nsec = DNS_RBT_NSEC_HAS_NSEC;
		goto done;
	}

	if (noderesult == ISC_R_SUCCESS) {
		/*
		 * Remove the node we just added above.
		 */
		tmpresult = dns_rbt_deletenode(rbtdb->tree, node, false);
		if (tmpresult != ISC_R_SUCCESS) {
			isc_log_write(dns_lctx, DNS_LOGCATEGORY_DATABASE,
				      DNS_LOGMODULE_CACHE, ISC_LOG_WARNING,
				      "loading_addrdataset: "
				      "dns_rbt_deletenode: %s after "
				      "dns_rbt_addnode(NSEC): %s",
				      isc_result_totext(tmpresult),
				      isc_result_totext(noderesult));
		}
	}

	/*
	 * Set the error condition to be returned.
	 */
	noderesult = nsecresult;

done:
	if (noderesult == ISC_R_SUCCESS || noderesult == ISC_R_EXISTS) {
		*nodep = node;
	}

	return (noderesult);
}

static isc_result_t
loading_addrdataset(void *arg, const dns_name_t *name,
		    dns_rdataset_t *rdataset) {
	rbtdb_load_t *loadctx = arg;
	dns_rbtdb_t *rbtdb = loadctx->rbtdb;
	dns_rbtnode_t *node;
	isc_result_t result;
	isc_region_t region;
	rdatasetheader_t *newheader;

	REQUIRE(rdataset->rdclass == rbtdb->common.rdclass);

	/*
	 * SOA records are only allowed at top of zone.
	 */
	if (rdataset->type == dns_rdatatype_soa && !IS_CACHE(rbtdb) &&
	    !dns_name_equal(name, &rbtdb->common.origin))
	{
		return (DNS_R_NOTZONETOP);
	}

	if (rdataset->type != dns_rdatatype_nsec3 &&
	    rdataset->covers != dns_rdatatype_nsec3)
	{
		add_empty_wildcards(rbtdb, name, false);
	}

	if (dns_name_iswildcard(name)) {
		/*
		 * NS record owners cannot legally be wild cards.
		 */
		if (rdataset->type == dns_rdatatype_ns) {
			return (DNS_R_INVALIDNS);
		}
		/*
		 * NSEC3 record owners cannot legally be wild cards.
		 */
		if (rdataset->type == dns_rdatatype_nsec3) {
			return (DNS_R_INVALIDNSEC3);
		}
		result = add_wildcard_magic(rbtdb, name, false);
		if (result != ISC_R_SUCCESS) {
			return (result);
		}
	}

	node = NULL;
	if (rdataset->type == dns_rdatatype_nsec3 ||
	    rdataset->covers == dns_rdatatype_nsec3)
	{
		result = dns_rbt_addnode(rbtdb->nsec3, name, &node);
		if (result == ISC_R_SUCCESS) {
			node->nsec = DNS_RBT_NSEC_NSEC3;
		}
	} else if (rdataset->type == dns_rdatatype_nsec) {
		result = loadnode(rbtdb, name, &node, true);
	} else {
		result = loadnode(rbtdb, name, &node, false);
	}
	if (result != ISC_R_SUCCESS && result != ISC_R_EXISTS) {
		return (result);
	}
	if (result == ISC_R_SUCCESS) {
		node->locknum = node->hashval % rbtdb->node_lock_count;
	}

	result = dns_rdataslab_fromrdataset(rdataset, rbtdb->common.mctx,
					    &region, sizeof(rdatasetheader_t));
	if (result != ISC_R_SUCCESS) {
		return (result);
	}
	newheader = (rdatasetheader_t *)region.base;
	init_rdataset(rbtdb, newheader);
	set_ttl(rbtdb, newheader, rdataset->ttl + loadctx->now); /* XXX overflow
								  * check */
	newheader->type = RBTDB_RDATATYPE_VALUE(rdataset->type,
						rdataset->covers);
	atomic_init(&newheader->attributes, 0);
	newheader->trust = rdataset->trust;
	newheader->serial = 1;
	newheader->noqname = NULL;
	newheader->closest = NULL;
	atomic_init(&newheader->count,
		    atomic_fetch_add_relaxed(&init_count, 1));
	newheader->last_used = 0;
	newheader->node = node;
	setownercase(newheader, name);

	if ((rdataset->attributes & DNS_RDATASETATTR_RESIGN) != 0) {
		RDATASET_ATTR_SET(newheader, RDATASET_ATTR_RESIGN);
		newheader->resign =
			(isc_stdtime_t)(dns_time64_from32(rdataset->resign) >>
					1);
		newheader->resign_lsb = rdataset->resign & 0x1;
	} else {
		newheader->resign = 0;
		newheader->resign_lsb = 0;
	}

	NODE_LOCK(&rbtdb->node_locks[node->locknum].lock, isc_rwlocktype_write);
	result = add32(rbtdb, node, name, rbtdb->current_version, newheader,
		       DNS_DBADD_MERGE, true, NULL, 0);
	NODE_UNLOCK(&rbtdb->node_locks[node->locknum].lock,
		    isc_rwlocktype_write);

	if (result == ISC_R_SUCCESS &&
	    delegating_type(rbtdb, node, rdataset->type))
	{
		node->find_callback = 1;
	} else if (result == DNS_R_UNCHANGED) {
		result = ISC_R_SUCCESS;
	}

	return (result);
}

static isc_result_t
beginload(dns_db_t *db, dns_rdatacallbacks_t *callbacks) {
	rbtdb_load_t *loadctx;
	dns_rbtdb_t *rbtdb;
	rbtdb = (dns_rbtdb_t *)db;

	REQUIRE(DNS_CALLBACK_VALID(callbacks));
	REQUIRE(VALID_RBTDB(rbtdb));

	loadctx = isc_mem_get(rbtdb->common.mctx, sizeof(*loadctx));

	loadctx->rbtdb = rbtdb;
	if (IS_CACHE(rbtdb)) {
		isc_stdtime_get(&loadctx->now);
	} else {
		loadctx->now = 0;
	}

	RBTDB_LOCK(&rbtdb->lock, isc_rwlocktype_write);

	REQUIRE((rbtdb->attributes &
		 (RBTDB_ATTR_LOADED | RBTDB_ATTR_LOADING)) == 0);
	rbtdb->attributes |= RBTDB_ATTR_LOADING;

	RBTDB_UNLOCK(&rbtdb->lock, isc_rwlocktype_write);

	callbacks->add = loading_addrdataset;
	callbacks->add_private = loadctx;

	return (ISC_R_SUCCESS);
}

static isc_result_t
endload(dns_db_t *db, dns_rdatacallbacks_t *callbacks) {
	rbtdb_load_t *loadctx;
	dns_rbtdb_t *rbtdb = (dns_rbtdb_t *)db;

	REQUIRE(VALID_RBTDB(rbtdb));
	REQUIRE(DNS_CALLBACK_VALID(callbacks));
	loadctx = callbacks->add_private;
	REQUIRE(loadctx != NULL);
	REQUIRE(loadctx->rbtdb == rbtdb);

	RBTDB_LOCK(&rbtdb->lock, isc_rwlocktype_write);

	REQUIRE((rbtdb->attributes & RBTDB_ATTR_LOADING) != 0);
	REQUIRE((rbtdb->attributes & RBTDB_ATTR_LOADED) == 0);

	rbtdb->attributes &= ~RBTDB_ATTR_LOADING;
	rbtdb->attributes |= RBTDB_ATTR_LOADED;

	/*
	 * If there's a KEY rdataset at the zone origin containing a
	 * zone key, we consider the zone secure.
	 */
	if (!IS_CACHE(rbtdb) && rbtdb->origin_node != NULL) {
		dns_dbversion_t *version = rbtdb->current_version;
		RBTDB_UNLOCK(&rbtdb->lock, isc_rwlocktype_write);
		iszonesecure(db, version, rbtdb->origin_node);
	} else {
		RBTDB_UNLOCK(&rbtdb->lock, isc_rwlocktype_write);
	}

	callbacks->add = NULL;
	callbacks->add_private = NULL;

	isc_mem_put(rbtdb->common.mctx, loadctx, sizeof(*loadctx));

	return (ISC_R_SUCCESS);
}

static isc_result_t
dump(dns_db_t *db, dns_dbversion_t *version, const char *filename,
     dns_masterformat_t masterformat) {
	dns_rbtdb_t *rbtdb;
	rbtdb_version_t *rbtversion = version;

	rbtdb = (dns_rbtdb_t *)db;

	REQUIRE(VALID_RBTDB(rbtdb));
	INSIST(rbtversion == NULL || rbtversion->rbtdb == rbtdb);

	return (dns_master_dump(rbtdb->common.mctx, db, version,
				&dns_master_style_default, filename,
				masterformat, NULL));
}

static void
delete_callback(void *data, void *arg) {
	dns_rbtdb_t *rbtdb = arg;
	rdatasetheader_t *current, *next;
	unsigned int locknum;

	current = data;
	locknum = current->node->locknum;
	NODE_LOCK(&rbtdb->node_locks[locknum].lock, isc_rwlocktype_write);
	while (current != NULL) {
		next = current->next;
		free_rdataset(rbtdb, rbtdb->common.mctx, current);
		current = next;
	}
	NODE_UNLOCK(&rbtdb->node_locks[locknum].lock, isc_rwlocktype_write);
}

static bool
issecure(dns_db_t *db) {
	dns_rbtdb_t *rbtdb;
	bool secure;

	rbtdb = (dns_rbtdb_t *)db;

	REQUIRE(VALID_RBTDB(rbtdb));

	RBTDB_LOCK(&rbtdb->lock, isc_rwlocktype_read);
	secure = (rbtdb->current_version->secure == dns_db_secure);
	RBTDB_UNLOCK(&rbtdb->lock, isc_rwlocktype_read);

	return (secure);
}

static bool
isdnssec(dns_db_t *db) {
	dns_rbtdb_t *rbtdb;
	bool dnssec;

	rbtdb = (dns_rbtdb_t *)db;

	REQUIRE(VALID_RBTDB(rbtdb));

	RBTDB_LOCK(&rbtdb->lock, isc_rwlocktype_read);
	dnssec = (rbtdb->current_version->secure != dns_db_insecure);
	RBTDB_UNLOCK(&rbtdb->lock, isc_rwlocktype_read);

	return (dnssec);
}

static unsigned int
nodecount(dns_db_t *db, dns_dbtree_t tree) {
	dns_rbtdb_t *rbtdb;
	unsigned int count;

	rbtdb = (dns_rbtdb_t *)db;

	REQUIRE(VALID_RBTDB(rbtdb));

	RWLOCK(&rbtdb->tree_lock, isc_rwlocktype_read);
	switch (tree) {
	case dns_dbtree_main:
		count = dns_rbt_nodecount(rbtdb->tree);
		break;
	case dns_dbtree_nsec:
		count = dns_rbt_nodecount(rbtdb->nsec);
		break;
	case dns_dbtree_nsec3:
		count = dns_rbt_nodecount(rbtdb->nsec3);
		break;
	default:
		UNREACHABLE();
	}
	RWUNLOCK(&rbtdb->tree_lock, isc_rwlocktype_read);

	return (count);
}

static size_t
hashsize(dns_db_t *db) {
	dns_rbtdb_t *rbtdb;
	size_t size;

	rbtdb = (dns_rbtdb_t *)db;

	REQUIRE(VALID_RBTDB(rbtdb));

	RWLOCK(&rbtdb->tree_lock, isc_rwlocktype_read);
	size = dns_rbt_hashsize(rbtdb->tree);
	RWUNLOCK(&rbtdb->tree_lock, isc_rwlocktype_read);

	return (size);
}

static void
settask(dns_db_t *db, isc_task_t *task, isc_task_t *prunetask) {
	dns_rbtdb_t *rbtdb;

	rbtdb = (dns_rbtdb_t *)db;

	REQUIRE(VALID_RBTDB(rbtdb));

	RBTDB_LOCK(&rbtdb->lock, isc_rwlocktype_write);
	if (rbtdb->task != NULL) {
		isc_task_detach(&rbtdb->task);
	}
	if (task != NULL) {
		isc_task_attach(task, &rbtdb->task);
	}
	if (rbtdb->prunetask != NULL) {
		isc_task_detach(&rbtdb->prunetask);
	}
	if (prunetask != NULL) {
		isc_task_attach(prunetask, &rbtdb->prunetask);
	}
	RBTDB_UNLOCK(&rbtdb->lock, isc_rwlocktype_write);
}

static bool
ispersistent(dns_db_t *db) {
	UNUSED(db);
	return (false);
}

static isc_result_t
getoriginnode(dns_db_t *db, dns_dbnode_t **nodep) {
	dns_rbtdb_t *rbtdb = (dns_rbtdb_t *)db;
	dns_rbtnode_t *onode;
	isc_result_t result = ISC_R_SUCCESS;

	REQUIRE(VALID_RBTDB(rbtdb));
	REQUIRE(nodep != NULL && *nodep == NULL);

	/* Note that the access to origin_node doesn't require a DB lock */
	onode = (dns_rbtnode_t *)rbtdb->origin_node;
	if (onode != NULL) {
		new_reference(rbtdb, onode, isc_rwlocktype_none);
		*nodep = rbtdb->origin_node;
	} else {
		INSIST(IS_CACHE(rbtdb));
		result = ISC_R_NOTFOUND;
	}

	return (result);
}

static isc_result_t
getnsec3parameters(dns_db_t *db, dns_dbversion_t *version, dns_hash_t *hash,
		   uint8_t *flags, uint16_t *iterations, unsigned char *salt,
		   size_t *salt_length) {
	dns_rbtdb_t *rbtdb;
	isc_result_t result = ISC_R_NOTFOUND;
	rbtdb_version_t *rbtversion = version;

	rbtdb = (dns_rbtdb_t *)db;

	REQUIRE(VALID_RBTDB(rbtdb));
	INSIST(rbtversion == NULL || rbtversion->rbtdb == rbtdb);

	RBTDB_LOCK(&rbtdb->lock, isc_rwlocktype_read);
	if (rbtversion == NULL) {
		rbtversion = rbtdb->current_version;
	}

	if (rbtversion->havensec3) {
		if (hash != NULL) {
			*hash = rbtversion->hash;
		}
		if (salt != NULL && salt_length != NULL) {
			REQUIRE(*salt_length >= rbtversion->salt_length);
			memmove(salt, rbtversion->salt,
				rbtversion->salt_length);
		}
		if (salt_length != NULL) {
			*salt_length = rbtversion->salt_length;
		}
		if (iterations != NULL) {
			*iterations = rbtversion->iterations;
		}
		if (flags != NULL) {
			*flags = rbtversion->flags;
		}
		result = ISC_R_SUCCESS;
	}
	RBTDB_UNLOCK(&rbtdb->lock, isc_rwlocktype_read);

	return (result);
}

static isc_result_t
getsize(dns_db_t *db, dns_dbversion_t *version, uint64_t *records,
	uint64_t *xfrsize) {
	dns_rbtdb_t *rbtdb;
	isc_result_t result = ISC_R_SUCCESS;
	rbtdb_version_t *rbtversion = version;

	rbtdb = (dns_rbtdb_t *)db;

	REQUIRE(VALID_RBTDB(rbtdb));
	INSIST(rbtversion == NULL || rbtversion->rbtdb == rbtdb);

	RBTDB_LOCK(&rbtdb->lock, isc_rwlocktype_read);
	if (rbtversion == NULL) {
		rbtversion = rbtdb->current_version;
	}

	RWLOCK(&rbtversion->rwlock, isc_rwlocktype_read);
	if (records != NULL) {
		*records = rbtversion->records;
	}

	if (xfrsize != NULL) {
		*xfrsize = rbtversion->xfrsize;
	}
	RWUNLOCK(&rbtversion->rwlock, isc_rwlocktype_read);
	RBTDB_UNLOCK(&rbtdb->lock, isc_rwlocktype_read);

	return (result);
}

static isc_result_t
setsigningtime(dns_db_t *db, dns_rdataset_t *rdataset, isc_stdtime_t resign) {
	dns_rbtdb_t *rbtdb = (dns_rbtdb_t *)db;
	rdatasetheader_t *header, oldheader;

	REQUIRE(VALID_RBTDB(rbtdb));
	REQUIRE(!IS_CACHE(rbtdb));
	REQUIRE(rdataset != NULL);

	header = rdataset->private3;
	header--;

	NODE_LOCK(&rbtdb->node_locks[header->node->locknum].lock,
		  isc_rwlocktype_write);

	oldheader = *header;
	/*
	 * Only break the heap invariant (by adjusting resign and resign_lsb)
	 * if we are going to be restoring it by calling isc_heap_increased
	 * or isc_heap_decreased.
	 */
	if (resign != 0) {
		header->resign = (isc_stdtime_t)(dns_time64_from32(resign) >>
						 1);
		header->resign_lsb = resign & 0x1;
	}
	if (header->heap_index != 0) {
		INSIST(RESIGN(header));
		if (resign == 0) {
			isc_heap_delete(rbtdb->heaps[header->node->locknum],
					header->heap_index);
			header->heap_index = 0;
		} else if (resign_sooner(header, &oldheader)) {
			isc_heap_increased(rbtdb->heaps[header->node->locknum],
					   header->heap_index);
		} else if (resign_sooner(&oldheader, header)) {
			isc_heap_decreased(rbtdb->heaps[header->node->locknum],
					   header->heap_index);
		}
	} else if (resign != 0) {
		RDATASET_ATTR_SET(header, RDATASET_ATTR_RESIGN);
		resign_insert(rbtdb, header->node->locknum, header);
	}
	NODE_UNLOCK(&rbtdb->node_locks[header->node->locknum].lock,
		    isc_rwlocktype_write);
	return (ISC_R_SUCCESS);
}

static isc_result_t
getsigningtime(dns_db_t *db, dns_rdataset_t *rdataset, dns_name_t *foundname) {
	dns_rbtdb_t *rbtdb = (dns_rbtdb_t *)db;
	rdatasetheader_t *header = NULL, *this;
	unsigned int i;
	isc_result_t result = ISC_R_NOTFOUND;
	unsigned int locknum = 0;

	REQUIRE(VALID_RBTDB(rbtdb));

	RWLOCK(&rbtdb->tree_lock, isc_rwlocktype_read);

	for (i = 0; i < rbtdb->node_lock_count; i++) {
		NODE_LOCK(&rbtdb->node_locks[i].lock, isc_rwlocktype_read);

		/*
		 * Find for the earliest signing time among all of the
		 * heaps, each of which is covered by a different bucket
		 * lock.
		 */
		this = isc_heap_element(rbtdb->heaps[i], 1);
		if (this == NULL) {
			/* Nothing found; unlock and try the next heap. */
			NODE_UNLOCK(&rbtdb->node_locks[i].lock,
				    isc_rwlocktype_read);
			continue;
		}

		if (header == NULL) {
			/*
			 * Found a signing time: retain the bucket lock and
			 * preserve the lock number so we can unlock it
			 * later.
			 */
			header = this;
			locknum = i;
		} else if (resign_sooner(this, header)) {
			/*
			 * Found an earlier signing time; release the
			 * previous bucket lock and retain this one instead.
			 */
			NODE_UNLOCK(&rbtdb->node_locks[locknum].lock,
				    isc_rwlocktype_read);
			header = this;
			locknum = i;
		} else {
			/*
			 * Earliest signing time in this heap isn't
			 * an improvement; unlock and try the next heap.
			 */
			NODE_UNLOCK(&rbtdb->node_locks[i].lock,
				    isc_rwlocktype_read);
		}
	}

	if (header != NULL) {
		/*
		 * Found something; pass back the answer and unlock
		 * the bucket.
		 */
		bind_rdataset(rbtdb, header->node, header, 0,
			      isc_rwlocktype_read, rdataset);

		if (foundname != NULL) {
			dns_rbt_fullnamefromnode(header->node, foundname);
		}

		NODE_UNLOCK(&rbtdb->node_locks[locknum].lock,
			    isc_rwlocktype_read);

		result = ISC_R_SUCCESS;
	}

	RWUNLOCK(&rbtdb->tree_lock, isc_rwlocktype_read);

	return (result);
}

static void
resigned(dns_db_t *db, dns_rdataset_t *rdataset, dns_dbversion_t *version) {
	rbtdb_version_t *rbtversion = (rbtdb_version_t *)version;
	dns_rbtdb_t *rbtdb = (dns_rbtdb_t *)db;
	dns_rbtnode_t *node;
	rdatasetheader_t *header;

	REQUIRE(VALID_RBTDB(rbtdb));
	REQUIRE(rdataset != NULL);
	REQUIRE(rdataset->methods == &rdataset_methods);
	REQUIRE(rbtdb->future_version == rbtversion);
	REQUIRE(rbtversion != NULL);
	REQUIRE(rbtversion->writer);
	REQUIRE(rbtversion->rbtdb == rbtdb);

	node = rdataset->private2;
	INSIST(node != NULL);
	header = rdataset->private3;
	INSIST(header != NULL);
	header--;

	if (header->heap_index == 0) {
		return;
	}

	RWLOCK(&rbtdb->tree_lock, isc_rwlocktype_write);
	NODE_LOCK(&rbtdb->node_locks[node->locknum].lock, isc_rwlocktype_write);
	/*
	 * Delete from heap and save to re-signed list so that it can
	 * be restored if we backout of this change.
	 */
	resign_delete(rbtdb, rbtversion, header);
	NODE_UNLOCK(&rbtdb->node_locks[node->locknum].lock,
		    isc_rwlocktype_write);
	RWUNLOCK(&rbtdb->tree_lock, isc_rwlocktype_write);
}

static isc_result_t
setcachestats(dns_db_t *db, isc_stats_t *stats) {
	dns_rbtdb_t *rbtdb = (dns_rbtdb_t *)db;

	REQUIRE(VALID_RBTDB(rbtdb));
	REQUIRE(IS_CACHE(rbtdb)); /* current restriction */
	REQUIRE(stats != NULL);

	isc_stats_attach(stats, &rbtdb->cachestats);
	return (ISC_R_SUCCESS);
}

static isc_result_t
setgluecachestats(dns_db_t *db, isc_stats_t *stats) {
	dns_rbtdb_t *rbtdb = (dns_rbtdb_t *)db;

	REQUIRE(VALID_RBTDB(rbtdb));
	REQUIRE(!IS_CACHE(rbtdb) && !IS_STUB(rbtdb));
	REQUIRE(stats != NULL);

	isc_stats_attach(stats, &rbtdb->gluecachestats);
	return (ISC_R_SUCCESS);
}

static dns_stats_t *
getrrsetstats(dns_db_t *db) {
	dns_rbtdb_t *rbtdb = (dns_rbtdb_t *)db;

	REQUIRE(VALID_RBTDB(rbtdb));
	REQUIRE(IS_CACHE(rbtdb)); /* current restriction */

	return (rbtdb->rrsetstats);
}

static isc_result_t
nodefullname(dns_db_t *db, dns_dbnode_t *node, dns_name_t *name) {
	dns_rbtdb_t *rbtdb = (dns_rbtdb_t *)db;
	dns_rbtnode_t *rbtnode = (dns_rbtnode_t *)node;
	isc_result_t result;

	REQUIRE(VALID_RBTDB(rbtdb));
	REQUIRE(node != NULL);
	REQUIRE(name != NULL);

	RWLOCK(&rbtdb->tree_lock, isc_rwlocktype_read);
	result = dns_rbt_fullnamefromnode(rbtnode, name);
	RWUNLOCK(&rbtdb->tree_lock, isc_rwlocktype_read);

	return (result);
}

static isc_result_t
setservestalettl(dns_db_t *db, dns_ttl_t ttl) {
	dns_rbtdb_t *rbtdb = (dns_rbtdb_t *)db;

	REQUIRE(VALID_RBTDB(rbtdb));
	REQUIRE(IS_CACHE(rbtdb));

	/* currently no bounds checking.  0 means disable. */
	rbtdb->serve_stale_ttl = ttl;
	return (ISC_R_SUCCESS);
}

static isc_result_t
getservestalettl(dns_db_t *db, dns_ttl_t *ttl) {
	dns_rbtdb_t *rbtdb = (dns_rbtdb_t *)db;

	REQUIRE(VALID_RBTDB(rbtdb));
	REQUIRE(IS_CACHE(rbtdb));

	*ttl = rbtdb->serve_stale_ttl;
	return (ISC_R_SUCCESS);
}

static isc_result_t
setservestalerefresh(dns_db_t *db, uint32_t interval) {
	dns_rbtdb_t *rbtdb = (dns_rbtdb_t *)db;

	REQUIRE(VALID_RBTDB(rbtdb));
	REQUIRE(IS_CACHE(rbtdb));

	/* currently no bounds checking.  0 means disable. */
	rbtdb->serve_stale_refresh = interval;
	return (ISC_R_SUCCESS);
}

static isc_result_t
getservestalerefresh(dns_db_t *db, uint32_t *interval) {
	dns_rbtdb_t *rbtdb = (dns_rbtdb_t *)db;

	REQUIRE(VALID_RBTDB(rbtdb));
	REQUIRE(IS_CACHE(rbtdb));

	*interval = rbtdb->serve_stale_refresh;
	return (ISC_R_SUCCESS);
}

static dns_dbmethods_t zone_methods = { attach,
					detach,
					beginload,
					endload,
					dump,
					currentversion,
					newversion,
					attachversion,
					closeversion,
					findnode,
					zone_find,
					zone_findzonecut,
					attachnode,
					detachnode,
					expirenode,
					printnode,
					createiterator,
					zone_findrdataset,
					allrdatasets,
					addrdataset,
					subtractrdataset,
					deleterdataset,
					issecure,
					nodecount,
					ispersistent,
					overmem,
					settask,
					getoriginnode,
					NULL, /* transfernode */
					getnsec3parameters,
					findnsec3node,
					setsigningtime,
					getsigningtime,
					resigned,
					isdnssec,
					NULL, /* getrrsetstats */
					NULL, /* rpz_attach */
					NULL, /* rpz_ready */
					NULL, /* findnodeext */
					NULL, /* findext */
					NULL, /* setcachestats */
					hashsize,
					nodefullname,
					getsize,
					NULL, /* setservestalettl */
					NULL, /* getservestalettl */
					NULL, /* setservestalerefresh */
					NULL, /* getservestalerefresh */
					setgluecachestats };

static dns_dbmethods_t cache_methods = { attach,
					 detach,
					 beginload,
					 endload,
					 dump,
					 currentversion,
					 newversion,
					 attachversion,
					 closeversion,
					 findnode,
					 cache_find,
					 cache_findzonecut,
					 attachnode,
					 detachnode,
					 expirenode,
					 printnode,
					 createiterator,
					 cache_findrdataset,
					 allrdatasets,
					 addrdataset,
					 subtractrdataset,
					 deleterdataset,
					 issecure,
					 nodecount,
					 ispersistent,
					 overmem,
					 settask,
					 getoriginnode,
					 NULL, /* transfernode */
					 NULL, /* getnsec3parameters */
					 NULL, /* findnsec3node */
					 NULL, /* setsigningtime */
					 NULL, /* getsigningtime */
					 NULL, /* resigned */
					 isdnssec,
					 getrrsetstats,
					 NULL, /* rpz_attach */
					 NULL, /* rpz_ready */
					 NULL, /* findnodeext */
					 NULL, /* findext */
					 setcachestats,
					 hashsize,
					 nodefullname,
					 NULL, /* getsize */
					 setservestalettl,
					 getservestalettl,
					 setservestalerefresh,
					 getservestalerefresh,
					 NULL };

isc_result_t
dns_rbtdb_create(isc_mem_t *mctx, const dns_name_t *origin, dns_dbtype_t type,
		 dns_rdataclass_t rdclass, unsigned int argc, char *argv[],
		 void *driverarg, dns_db_t **dbp) {
	dns_rbtdb_t *rbtdb;
	isc_result_t result;
	int i;
	dns_name_t name;
	bool (*sooner)(void *, void *);
	isc_mem_t *hmctx = mctx;

	/* Keep the compiler happy. */
	UNUSED(driverarg);

	rbtdb = isc_mem_get(mctx, sizeof(*rbtdb));

	/*
	 * If argv[0] exists, it points to a memory context to use for heap
	 */
	if (argc != 0) {
		hmctx = (isc_mem_t *)argv[0];
	}

	memset(rbtdb, '\0', sizeof(*rbtdb));
	dns_name_init(&rbtdb->common.origin, NULL);
	rbtdb->common.attributes = 0;
	if (type == dns_dbtype_cache) {
		rbtdb->common.methods = &cache_methods;
		rbtdb->common.attributes |= DNS_DBATTR_CACHE;
	} else if (type == dns_dbtype_stub) {
		rbtdb->common.methods = &zone_methods;
		rbtdb->common.attributes |= DNS_DBATTR_STUB;
	} else {
		rbtdb->common.methods = &zone_methods;
	}
	rbtdb->common.rdclass = rdclass;
	rbtdb->common.mctx = NULL;

	ISC_LIST_INIT(rbtdb->common.update_listeners);

	RBTDB_INITLOCK(&rbtdb->lock);

	isc_rwlock_init(&rbtdb->tree_lock, 0, 0);

	/*
	 * Initialize node_lock_count in a generic way to support future
	 * extension which allows the user to specify this value on creation.
	 * Note that when specified for a cache DB it must be larger than 1
	 * as commented with the definition of DEFAULT_CACHE_NODE_LOCK_COUNT.
	 */
	if (rbtdb->node_lock_count == 0) {
		if (IS_CACHE(rbtdb)) {
			rbtdb->node_lock_count = DEFAULT_CACHE_NODE_LOCK_COUNT;
		} else {
			rbtdb->node_lock_count = DEFAULT_NODE_LOCK_COUNT;
		}
	} else if (rbtdb->node_lock_count < 2 && IS_CACHE(rbtdb)) {
		result = ISC_R_RANGE;
		goto cleanup_tree_lock;
	}
	INSIST(rbtdb->node_lock_count < (1 << DNS_RBT_LOCKLENGTH));
	rbtdb->node_locks = isc_mem_get(mctx, rbtdb->node_lock_count *
						      sizeof(rbtdb_nodelock_t));

	rbtdb->cachestats = NULL;
	rbtdb->gluecachestats = NULL;

	rbtdb->rrsetstats = NULL;
	if (IS_CACHE(rbtdb)) {
		result = dns_rdatasetstats_create(mctx, &rbtdb->rrsetstats);
		if (result != ISC_R_SUCCESS) {
			goto cleanup_node_locks;
		}
		rbtdb->rdatasets = isc_mem_get(
			mctx,
			rbtdb->node_lock_count * sizeof(rdatasetheaderlist_t));
		for (i = 0; i < (int)rbtdb->node_lock_count; i++) {
			ISC_LIST_INIT(rbtdb->rdatasets[i]);
		}
	} else {
		rbtdb->rdatasets = NULL;
	}

	/*
	 * Create the heaps.
	 */
	rbtdb->heaps = isc_mem_get(hmctx, rbtdb->node_lock_count *
						  sizeof(isc_heap_t *));
	for (i = 0; i < (int)rbtdb->node_lock_count; i++) {
		rbtdb->heaps[i] = NULL;
	}
	sooner = IS_CACHE(rbtdb) ? ttl_sooner : resign_sooner;
	for (i = 0; i < (int)rbtdb->node_lock_count; i++) {
		isc_heap_create(hmctx, sooner, set_index, 0, &rbtdb->heaps[i]);
	}

	/*
	 * Create deadnode lists.
	 */
	rbtdb->deadnodes = isc_mem_get(mctx, rbtdb->node_lock_count *
						     sizeof(rbtnodelist_t));
	for (i = 0; i < (int)rbtdb->node_lock_count; i++) {
		ISC_LIST_INIT(rbtdb->deadnodes[i]);
	}

	rbtdb->active = rbtdb->node_lock_count;

	for (i = 0; i < (int)(rbtdb->node_lock_count); i++) {
		NODE_INITLOCK(&rbtdb->node_locks[i].lock);
		isc_refcount_init(&rbtdb->node_locks[i].references, 0);
		rbtdb->node_locks[i].exiting = false;
	}

	/*
	 * Attach to the mctx.  The database will persist so long as there
	 * are references to it, and attaching to the mctx ensures that our
	 * mctx won't disappear out from under us.
	 */
	isc_mem_attach(mctx, &rbtdb->common.mctx);
	isc_mem_attach(hmctx, &rbtdb->hmctx);

	/*
	 * Make a copy of the origin name.
	 */
	result = dns_name_dupwithoffsets(origin, mctx, &rbtdb->common.origin);
	if (result != ISC_R_SUCCESS) {
		free_rbtdb(rbtdb, false, NULL);
		return (result);
	}

	/*
	 * Make the Red-Black Trees.
	 */
	result = dns_rbt_create(mctx, delete_callback, rbtdb, &rbtdb->tree);
	if (result != ISC_R_SUCCESS) {
		free_rbtdb(rbtdb, false, NULL);
		return (result);
	}

	result = dns_rbt_create(mctx, delete_callback, rbtdb, &rbtdb->nsec);
	if (result != ISC_R_SUCCESS) {
		free_rbtdb(rbtdb, false, NULL);
		return (result);
	}

	result = dns_rbt_create(mctx, delete_callback, rbtdb, &rbtdb->nsec3);
	if (result != ISC_R_SUCCESS) {
		free_rbtdb(rbtdb, false, NULL);
		return (result);
	}

	/*
	 * In order to set the node callback bit correctly in zone databases,
	 * we need to know if the node has the origin name of the zone.
	 * In loading_addrdataset() we could simply compare the new name
	 * to the origin name, but this is expensive.  Also, we don't know the
	 * node name in addrdataset(), so we need another way of knowing the
	 * zone's top.
	 *
	 * We now explicitly create a node for the zone's origin, and then
	 * we simply remember the node's address.  This is safe, because
	 * the top-of-zone node can never be deleted, nor can its address
	 * change.
	 */
	if (!IS_CACHE(rbtdb)) {
		rbtdb->origin_node = NULL;
		result = dns_rbt_addnode(rbtdb->tree, &rbtdb->common.origin,
					 &rbtdb->origin_node);
		if (result != ISC_R_SUCCESS) {
			INSIST(result != ISC_R_EXISTS);
			free_rbtdb(rbtdb, false, NULL);
			return (result);
		}
		INSIST(rbtdb->origin_node != NULL);
		rbtdb->origin_node->nsec = DNS_RBT_NSEC_NORMAL;
		/*
		 * We need to give the origin node the right locknum.
		 */
		dns_name_init(&name, NULL);
		dns_rbt_namefromnode(rbtdb->origin_node, &name);
		rbtdb->origin_node->locknum = rbtdb->origin_node->hashval %
					      rbtdb->node_lock_count;
		/*
		 * Add an apex node to the NSEC3 tree so that NSEC3 searches
		 * return partial matches when there is only a single NSEC3
		 * record in the tree.
		 */
		rbtdb->nsec3_origin_node = NULL;
		result = dns_rbt_addnode(rbtdb->nsec3, &rbtdb->common.origin,
					 &rbtdb->nsec3_origin_node);
		if (result != ISC_R_SUCCESS) {
			INSIST(result != ISC_R_EXISTS);
			free_rbtdb(rbtdb, false, NULL);
			return (result);
		}
		rbtdb->nsec3_origin_node->nsec = DNS_RBT_NSEC_NSEC3;
		/*
		 * We need to give the nsec3 origin node the right locknum.
		 */
		dns_name_init(&name, NULL);
		dns_rbt_namefromnode(rbtdb->nsec3_origin_node, &name);
		rbtdb->nsec3_origin_node->locknum =
			rbtdb->nsec3_origin_node->hashval %
			rbtdb->node_lock_count;
	}

	/*
	 * Misc. Initialization.
	 */
	isc_refcount_init(&rbtdb->references, 1);
	rbtdb->attributes = 0;
	rbtdb->task = NULL;
	rbtdb->prunetask = NULL;
	rbtdb->serve_stale_ttl = 0;

	/*
	 * Version Initialization.
	 */
	rbtdb->current_serial = 1;
	rbtdb->least_serial = 1;
	rbtdb->next_serial = 2;
	rbtdb->current_version = allocate_version(mctx, 1, 1, false);
	rbtdb->current_version->rbtdb = rbtdb;
	rbtdb->current_version->secure = dns_db_insecure;
	rbtdb->current_version->havensec3 = false;
	rbtdb->current_version->flags = 0;
	rbtdb->current_version->iterations = 0;
	rbtdb->current_version->hash = 0;
	rbtdb->current_version->salt_length = 0;
	memset(rbtdb->current_version->salt, 0,
	       sizeof(rbtdb->current_version->salt));
	isc_rwlock_init(&rbtdb->current_version->rwlock, 0, 0);
	rbtdb->current_version->records = 0;
	rbtdb->current_version->xfrsize = 0;
	rbtdb->future_version = NULL;
	ISC_LIST_INIT(rbtdb->open_versions);
	/*
	 * Keep the current version in the open list so that list operation
	 * won't happen in normal lookup operations.
	 */
	PREPEND(rbtdb->open_versions, rbtdb->current_version, link);

	rbtdb->common.magic = DNS_DB_MAGIC;
	rbtdb->common.impmagic = RBTDB_MAGIC;

	*dbp = (dns_db_t *)rbtdb;

	return (ISC_R_SUCCESS);

cleanup_node_locks:
	isc_mem_put(mctx, rbtdb->node_locks,
		    rbtdb->node_lock_count * sizeof(rbtdb_nodelock_t));

cleanup_tree_lock:
	isc_rwlock_destroy(&rbtdb->tree_lock);
	RBTDB_DESTROYLOCK(&rbtdb->lock);
	isc_mem_put(mctx, rbtdb, sizeof(*rbtdb));
	return (result);
}

/*
 * Slabbed Rdataset Methods
 */

static void
rdataset_disassociate(dns_rdataset_t *rdataset) {
	dns_db_t *db = rdataset->private1;
	dns_dbnode_t *node = rdataset->private2;

	detachnode(db, &node);
}

static isc_result_t
rdataset_first(dns_rdataset_t *rdataset) {
	unsigned char *raw = rdataset->private3; /* RDATASLAB */
	unsigned int count;

	count = raw[0] * 256 + raw[1];
	if (count == 0) {
		rdataset->private5 = NULL;
		return (ISC_R_NOMORE);
	}

	if ((rdataset->attributes & DNS_RDATASETATTR_LOADORDER) == 0) {
		raw += DNS_RDATASET_COUNT;
	}

	raw += DNS_RDATASET_LENGTH;

	/*
	 * The privateuint4 field is the number of rdata beyond the
	 * cursor position, so we decrement the total count by one
	 * before storing it.
	 *
	 * If DNS_RDATASETATTR_LOADORDER is not set 'raw' points to the
	 * first record.  If DNS_RDATASETATTR_LOADORDER is set 'raw' points
	 * to the first entry in the offset table.
	 */
	count--;
	rdataset->privateuint4 = count;
	rdataset->private5 = raw;

	return (ISC_R_SUCCESS);
}

static isc_result_t
rdataset_next(dns_rdataset_t *rdataset) {
	unsigned int count;
	unsigned int length;
	unsigned char *raw; /* RDATASLAB */

	count = rdataset->privateuint4;
	if (count == 0) {
		return (ISC_R_NOMORE);
	}
	count--;
	rdataset->privateuint4 = count;

	/*
	 * Skip forward one record (length + 4) or one offset (4).
	 */
	raw = rdataset->private5;
#if DNS_RDATASET_FIXED
	if ((rdataset->attributes & DNS_RDATASETATTR_LOADORDER) == 0)
#endif /* DNS_RDATASET_FIXED */
	{
		length = raw[0] * 256 + raw[1];
		raw += length;
	}

	rdataset->private5 = raw + DNS_RDATASET_ORDER + DNS_RDATASET_LENGTH;

	return (ISC_R_SUCCESS);
}

static void
rdataset_current(dns_rdataset_t *rdataset, dns_rdata_t *rdata) {
	unsigned char *raw = rdataset->private5; /* RDATASLAB */
	unsigned int length;
	isc_region_t r;
	unsigned int flags = 0;

	REQUIRE(raw != NULL);

	/*
	 * Find the start of the record if not already in private5
	 * then skip the length and order fields.
	 */
#if DNS_RDATASET_FIXED
	if ((rdataset->attributes & DNS_RDATASETATTR_LOADORDER) != 0) {
		unsigned int offset;
		offset = ((unsigned int)raw[0] << 24) +
			 ((unsigned int)raw[1] << 16) +
			 ((unsigned int)raw[2] << 8) + (unsigned int)raw[3];
		raw = rdataset->private3;
		raw += offset;
	}
#endif /* if DNS_RDATASET_FIXED */

	length = raw[0] * 256 + raw[1];

	raw += DNS_RDATASET_ORDER + DNS_RDATASET_LENGTH;

	if (rdataset->type == dns_rdatatype_rrsig) {
		if (*raw & DNS_RDATASLAB_OFFLINE) {
			flags |= DNS_RDATA_OFFLINE;
		}
		length--;
		raw++;
	}
	r.length = length;
	r.base = raw;
	dns_rdata_fromregion(rdata, rdataset->rdclass, rdataset->type, &r);
	rdata->flags |= flags;
}

static void
rdataset_clone(dns_rdataset_t *source, dns_rdataset_t *target) {
	dns_db_t *db = source->private1;
	dns_dbnode_t *node = source->private2;
	dns_dbnode_t *cloned_node = NULL;

	attachnode(db, node, &cloned_node);
	INSIST(!ISC_LINK_LINKED(target, link));
	*target = *source;
	ISC_LINK_INIT(target, link);

	/*
	 * Reset iterator state.
	 */
	target->privateuint4 = 0;
	target->private5 = NULL;
}

static unsigned int
rdataset_count(dns_rdataset_t *rdataset) {
	unsigned char *raw = rdataset->private3; /* RDATASLAB */
	unsigned int count;

	count = raw[0] * 256 + raw[1];

	return (count);
}

static isc_result_t
rdataset_getnoqname(dns_rdataset_t *rdataset, dns_name_t *name,
		    dns_rdataset_t *nsec, dns_rdataset_t *nsecsig) {
	dns_db_t *db = rdataset->private1;
	dns_dbnode_t *node = rdataset->private2;
	dns_dbnode_t *cloned_node;
	const struct noqname *noqname = rdataset->private6;

	cloned_node = NULL;
	attachnode(db, node, &cloned_node);
	nsec->methods = &slab_methods;
	nsec->rdclass = db->rdclass;
	nsec->type = noqname->type;
	nsec->covers = 0;
	nsec->ttl = rdataset->ttl;
	nsec->trust = rdataset->trust;
	nsec->private1 = rdataset->private1;
	nsec->private2 = rdataset->private2;
	nsec->private3 = noqname->neg;
	nsec->privateuint4 = 0;
	nsec->private5 = NULL;
	nsec->private6 = NULL;
	nsec->private7 = NULL;

	cloned_node = NULL;
	attachnode(db, node, &cloned_node);
	nsecsig->methods = &slab_methods;
	nsecsig->rdclass = db->rdclass;
	nsecsig->type = dns_rdatatype_rrsig;
	nsecsig->covers = noqname->type;
	nsecsig->ttl = rdataset->ttl;
	nsecsig->trust = rdataset->trust;
	nsecsig->private1 = rdataset->private1;
	nsecsig->private2 = rdataset->private2;
	nsecsig->private3 = noqname->negsig;
	nsecsig->privateuint4 = 0;
	nsecsig->private5 = NULL;
	nsec->private6 = NULL;
	nsec->private7 = NULL;

	dns_name_clone(&noqname->name, name);

	return (ISC_R_SUCCESS);
}

static isc_result_t
rdataset_getclosest(dns_rdataset_t *rdataset, dns_name_t *name,
		    dns_rdataset_t *nsec, dns_rdataset_t *nsecsig) {
	dns_db_t *db = rdataset->private1;
	dns_dbnode_t *node = rdataset->private2;
	dns_dbnode_t *cloned_node;
	const struct noqname *closest = rdataset->private7;

	cloned_node = NULL;
	attachnode(db, node, &cloned_node);
	nsec->methods = &slab_methods;
	nsec->rdclass = db->rdclass;
	nsec->type = closest->type;
	nsec->covers = 0;
	nsec->ttl = rdataset->ttl;
	nsec->trust = rdataset->trust;
	nsec->private1 = rdataset->private1;
	nsec->private2 = rdataset->private2;
	nsec->private3 = closest->neg;
	nsec->privateuint4 = 0;
	nsec->private5 = NULL;
	nsec->private6 = NULL;
	nsec->private7 = NULL;

	cloned_node = NULL;
	attachnode(db, node, &cloned_node);
	nsecsig->methods = &slab_methods;
	nsecsig->rdclass = db->rdclass;
	nsecsig->type = dns_rdatatype_rrsig;
	nsecsig->covers = closest->type;
	nsecsig->ttl = rdataset->ttl;
	nsecsig->trust = rdataset->trust;
	nsecsig->private1 = rdataset->private1;
	nsecsig->private2 = rdataset->private2;
	nsecsig->private3 = closest->negsig;
	nsecsig->privateuint4 = 0;
	nsecsig->private5 = NULL;
	nsec->private6 = NULL;
	nsec->private7 = NULL;

	dns_name_clone(&closest->name, name);

	return (ISC_R_SUCCESS);
}

static void
rdataset_settrust(dns_rdataset_t *rdataset, dns_trust_t trust) {
	dns_rbtdb_t *rbtdb = rdataset->private1;
	dns_rbtnode_t *rbtnode = rdataset->private2;
	rdatasetheader_t *header = rdataset->private3;

	header--;
	NODE_LOCK(&rbtdb->node_locks[rbtnode->locknum].lock,
		  isc_rwlocktype_write);
	header->trust = rdataset->trust = trust;
	NODE_UNLOCK(&rbtdb->node_locks[rbtnode->locknum].lock,
		    isc_rwlocktype_write);
}

static void
rdataset_expire(dns_rdataset_t *rdataset) {
	dns_rbtdb_t *rbtdb = rdataset->private1;
	dns_rbtnode_t *rbtnode = rdataset->private2;
	rdatasetheader_t *header = rdataset->private3;

	header--;
	NODE_LOCK(&rbtdb->node_locks[rbtnode->locknum].lock,
		  isc_rwlocktype_write);
	expire_header(rbtdb, header, false, expire_flush);
	NODE_UNLOCK(&rbtdb->node_locks[rbtnode->locknum].lock,
		    isc_rwlocktype_write);
}

static void
rdataset_clearprefetch(dns_rdataset_t *rdataset) {
	dns_rbtdb_t *rbtdb = rdataset->private1;
	dns_rbtnode_t *rbtnode = rdataset->private2;
	rdatasetheader_t *header = rdataset->private3;

	header--;
	NODE_LOCK(&rbtdb->node_locks[rbtnode->locknum].lock,
		  isc_rwlocktype_write);
	RDATASET_ATTR_CLR(header, RDATASET_ATTR_PREFETCH);
	NODE_UNLOCK(&rbtdb->node_locks[rbtnode->locknum].lock,
		    isc_rwlocktype_write);
}

/*
 * Rdataset Iterator Methods
 */

static void
rdatasetiter_destroy(dns_rdatasetiter_t **iteratorp) {
	rbtdb_rdatasetiter_t *rbtiterator;

	rbtiterator = (rbtdb_rdatasetiter_t *)(*iteratorp);

	if (rbtiterator->common.version != NULL) {
		closeversion(rbtiterator->common.db,
			     &rbtiterator->common.version, false);
	}
	detachnode(rbtiterator->common.db, &rbtiterator->common.node);
	isc_mem_put(rbtiterator->common.db->mctx, rbtiterator,
		    sizeof(*rbtiterator));

	*iteratorp = NULL;
}

static bool
iterator_active(dns_rbtdb_t *rbtdb, rbtdb_rdatasetiter_t *rbtiterator,
		rdatasetheader_t *header) {
	dns_ttl_t stale_ttl = header->rdh_ttl + STALE_TTL(header, rbtdb);

	/*
	 * Is this a "this rdataset doesn't exist" record?
	 */
	if (NONEXISTENT(header)) {
		return (false);
	}

	/*
	 * If this is a zone or this header still active then return it.
	 */
	if (!IS_CACHE(rbtdb) || ACTIVE(header, rbtiterator->common.now)) {
		return (true);
	}

	/*
	 * If we are not returning stale records or the rdataset is
	 * too old don't return it.
	 */
	if (!STALEOK(rbtiterator) || (rbtiterator->common.now > stale_ttl)) {
		return (false);
	}
	return (true);
}

static isc_result_t
rdatasetiter_first(dns_rdatasetiter_t *iterator) {
	rbtdb_rdatasetiter_t *rbtiterator = (rbtdb_rdatasetiter_t *)iterator;
	dns_rbtdb_t *rbtdb = (dns_rbtdb_t *)(rbtiterator->common.db);
	dns_rbtnode_t *rbtnode = rbtiterator->common.node;
	rbtdb_version_t *rbtversion = rbtiterator->common.version;
	rdatasetheader_t *header, *top_next;
	rbtdb_serial_t serial = IS_CACHE(rbtdb) ? 1 : rbtversion->serial;

	NODE_LOCK(&rbtdb->node_locks[rbtnode->locknum].lock,
		  isc_rwlocktype_read);

	for (header = rbtnode->data; header != NULL; header = top_next) {
		top_next = header->next;
		do {
			if (EXPIREDOK(rbtiterator)) {
				if (!NONEXISTENT(header)) {
					break;
				}
				header = header->down;
			} else if (header->serial <= serial && !IGNORE(header))
			{
				if (!iterator_active(rbtdb, rbtiterator,
						     header))
				{
					header = NULL;
				}
				break;
			} else {
				header = header->down;
			}
		} while (header != NULL);
		if (header != NULL) {
			break;
		}
	}

	NODE_UNLOCK(&rbtdb->node_locks[rbtnode->locknum].lock,
		    isc_rwlocktype_read);

	rbtiterator->current = header;

	if (header == NULL) {
		return (ISC_R_NOMORE);
	}

	return (ISC_R_SUCCESS);
}

static isc_result_t
rdatasetiter_next(dns_rdatasetiter_t *iterator) {
	rbtdb_rdatasetiter_t *rbtiterator = (rbtdb_rdatasetiter_t *)iterator;
	dns_rbtdb_t *rbtdb = (dns_rbtdb_t *)(rbtiterator->common.db);
	dns_rbtnode_t *rbtnode = rbtiterator->common.node;
	rbtdb_version_t *rbtversion = rbtiterator->common.version;
	rdatasetheader_t *header, *top_next;
	rbtdb_serial_t serial = IS_CACHE(rbtdb) ? 1 : rbtversion->serial;
	rbtdb_rdatatype_t type, negtype;
	dns_rdatatype_t rdtype, covers;
	bool expiredok = EXPIREDOK(rbtiterator);

	header = rbtiterator->current;
	if (header == NULL) {
		return (ISC_R_NOMORE);
	}

	NODE_LOCK(&rbtdb->node_locks[rbtnode->locknum].lock,
		  isc_rwlocktype_read);

	type = header->type;
	rdtype = RBTDB_RDATATYPE_BASE(header->type);
	if (NEGATIVE(header)) {
		covers = RBTDB_RDATATYPE_EXT(header->type);
		negtype = RBTDB_RDATATYPE_VALUE(covers, 0);
	} else {
		negtype = RBTDB_RDATATYPE_VALUE(0, rdtype);
	}

	/*
	 * Find the start of the header chain for the next type
	 * by walking back up the list.
	 */
	top_next = header->next;
	while (top_next != NULL &&
	       (top_next->type == type || top_next->type == negtype))
	{
		top_next = top_next->next;
	}
	if (expiredok) {
		/*
		 * Keep walking down the list if possible or
		 * start the next type.
		 */
		header = header->down != NULL ? header->down : top_next;
	} else {
		header = top_next;
	}
	for (; header != NULL; header = top_next) {
		top_next = header->next;
		do {
			if (expiredok) {
				if (!NONEXISTENT(header)) {
					break;
				}
				header = header->down;
			} else if (header->serial <= serial && !IGNORE(header))
			{
				if (!iterator_active(rbtdb, rbtiterator,
						     header))
				{
					header = NULL;
				}
				break;
			} else {
				header = header->down;
			}
		} while (header != NULL);
		if (header != NULL) {
			break;
		}
		/*
		 * Find the start of the header chain for the next type
		 * by walking back up the list.
		 */
		while (top_next != NULL &&
		       (top_next->type == type || top_next->type == negtype))
		{
			top_next = top_next->next;
		}
	}

	NODE_UNLOCK(&rbtdb->node_locks[rbtnode->locknum].lock,
		    isc_rwlocktype_read);

	rbtiterator->current = header;

	if (header == NULL) {
		return (ISC_R_NOMORE);
	}

	return (ISC_R_SUCCESS);
}

static void
rdatasetiter_current(dns_rdatasetiter_t *iterator, dns_rdataset_t *rdataset) {
	rbtdb_rdatasetiter_t *rbtiterator = (rbtdb_rdatasetiter_t *)iterator;
	dns_rbtdb_t *rbtdb = (dns_rbtdb_t *)(rbtiterator->common.db);
	dns_rbtnode_t *rbtnode = rbtiterator->common.node;
	rdatasetheader_t *header;

	header = rbtiterator->current;
	REQUIRE(header != NULL);

	NODE_LOCK(&rbtdb->node_locks[rbtnode->locknum].lock,
		  isc_rwlocktype_read);

	bind_rdataset(rbtdb, rbtnode, header, rbtiterator->common.now,
		      isc_rwlocktype_read, rdataset);

	NODE_UNLOCK(&rbtdb->node_locks[rbtnode->locknum].lock,
		    isc_rwlocktype_read);
}

/*
 * Database Iterator Methods
 */

static void
reference_iter_node(rbtdb_dbiterator_t *rbtdbiter) {
	dns_rbtdb_t *rbtdb = (dns_rbtdb_t *)rbtdbiter->common.db;
	dns_rbtnode_t *node = rbtdbiter->node;

	if (node == NULL) {
		return;
	}

	INSIST(rbtdbiter->tree_locked != isc_rwlocktype_none);
	reactivate_node(rbtdb, node, rbtdbiter->tree_locked);
}

static void
dereference_iter_node(rbtdb_dbiterator_t *rbtdbiter) {
	dns_rbtdb_t *rbtdb = (dns_rbtdb_t *)rbtdbiter->common.db;
	dns_rbtnode_t *node = rbtdbiter->node;
	nodelock_t *lock;

	if (node == NULL) {
		return;
	}

	lock = &rbtdb->node_locks[node->locknum].lock;
	NODE_LOCK(lock, isc_rwlocktype_read);
	decrement_reference(rbtdb, node, 0, isc_rwlocktype_read,
			    rbtdbiter->tree_locked, false);
	NODE_UNLOCK(lock, isc_rwlocktype_read);

	rbtdbiter->node = NULL;
}

static void
flush_deletions(rbtdb_dbiterator_t *rbtdbiter) {
	dns_rbtnode_t *node;
	dns_rbtdb_t *rbtdb = (dns_rbtdb_t *)rbtdbiter->common.db;
	bool was_read_locked = false;
	nodelock_t *lock;
	int i;

	if (rbtdbiter->delcnt != 0) {
		/*
		 * Note that "%d node of %d in tree" can report things like
		 * "flush_deletions: 59 nodes of 41 in tree".  This means
		 * That some nodes appear on the deletions list more than
		 * once.  Only the last occurrence will actually be deleted.
		 */
		isc_log_write(dns_lctx, DNS_LOGCATEGORY_DATABASE,
			      DNS_LOGMODULE_CACHE, ISC_LOG_DEBUG(1),
			      "flush_deletions: %d nodes of %d in tree",
			      rbtdbiter->delcnt,
			      dns_rbt_nodecount(rbtdb->tree));

		if (rbtdbiter->tree_locked == isc_rwlocktype_read) {
			RWUNLOCK(&rbtdb->tree_lock, isc_rwlocktype_read);
			was_read_locked = true;
		}
		RWLOCK(&rbtdb->tree_lock, isc_rwlocktype_write);
		rbtdbiter->tree_locked = isc_rwlocktype_write;

		for (i = 0; i < rbtdbiter->delcnt; i++) {
			node = rbtdbiter->deletions[i];
			lock = &rbtdb->node_locks[node->locknum].lock;

			NODE_LOCK(lock, isc_rwlocktype_read);
			decrement_reference(rbtdb, node, 0, isc_rwlocktype_read,
					    rbtdbiter->tree_locked, false);
			NODE_UNLOCK(lock, isc_rwlocktype_read);
		}

		rbtdbiter->delcnt = 0;

		RWUNLOCK(&rbtdb->tree_lock, isc_rwlocktype_write);
		if (was_read_locked) {
			RWLOCK(&rbtdb->tree_lock, isc_rwlocktype_read);
			rbtdbiter->tree_locked = isc_rwlocktype_read;
		} else {
			rbtdbiter->tree_locked = isc_rwlocktype_none;
		}
	}
}

static void
resume_iteration(rbtdb_dbiterator_t *rbtdbiter) {
	dns_rbtdb_t *rbtdb = (dns_rbtdb_t *)rbtdbiter->common.db;

	REQUIRE(rbtdbiter->paused);
	REQUIRE(rbtdbiter->tree_locked == isc_rwlocktype_none);

	RWLOCK(&rbtdb->tree_lock, isc_rwlocktype_read);
	rbtdbiter->tree_locked = isc_rwlocktype_read;

	rbtdbiter->paused = false;
}

static void
dbiterator_destroy(dns_dbiterator_t **iteratorp) {
	rbtdb_dbiterator_t *rbtdbiter = (rbtdb_dbiterator_t *)(*iteratorp);
	dns_rbtdb_t *rbtdb = (dns_rbtdb_t *)rbtdbiter->common.db;
	dns_db_t *db = NULL;

	if (rbtdbiter->tree_locked == isc_rwlocktype_read) {
		RWUNLOCK(&rbtdb->tree_lock, isc_rwlocktype_read);
		rbtdbiter->tree_locked = isc_rwlocktype_none;
	} else {
		INSIST(rbtdbiter->tree_locked == isc_rwlocktype_none);
	}

	dereference_iter_node(rbtdbiter);

	flush_deletions(rbtdbiter);

	dns_db_attach(rbtdbiter->common.db, &db);
	dns_db_detach(&rbtdbiter->common.db);

	dns_rbtnodechain_reset(&rbtdbiter->chain);
	dns_rbtnodechain_reset(&rbtdbiter->nsec3chain);
	isc_mem_put(db->mctx, rbtdbiter, sizeof(*rbtdbiter));
	dns_db_detach(&db);

	*iteratorp = NULL;
}

static isc_result_t
dbiterator_first(dns_dbiterator_t *iterator) {
	isc_result_t result;
	rbtdb_dbiterator_t *rbtdbiter = (rbtdb_dbiterator_t *)iterator;
	dns_rbtdb_t *rbtdb = (dns_rbtdb_t *)iterator->db;
	dns_name_t *name, *origin;

	if (rbtdbiter->result != ISC_R_SUCCESS &&
	    rbtdbiter->result != ISC_R_NOTFOUND &&
	    rbtdbiter->result != DNS_R_PARTIALMATCH &&
	    rbtdbiter->result != ISC_R_NOMORE)
	{
		return (rbtdbiter->result);
	}

	if (rbtdbiter->paused) {
		resume_iteration(rbtdbiter);
	}

	dereference_iter_node(rbtdbiter);

	name = dns_fixedname_name(&rbtdbiter->name);
	origin = dns_fixedname_name(&rbtdbiter->origin);
	dns_rbtnodechain_reset(&rbtdbiter->chain);
	dns_rbtnodechain_reset(&rbtdbiter->nsec3chain);

	switch (rbtdbiter->nsec3mode) {
	case nsec3only:
		rbtdbiter->current = &rbtdbiter->nsec3chain;
		result = dns_rbtnodechain_first(rbtdbiter->current,
						rbtdb->nsec3, name, origin);
		break;
	case nonsec3:
		rbtdbiter->current = &rbtdbiter->chain;
		result = dns_rbtnodechain_first(rbtdbiter->current, rbtdb->tree,
						name, origin);
		break;
	case full:
		rbtdbiter->current = &rbtdbiter->chain;
		result = dns_rbtnodechain_first(rbtdbiter->current, rbtdb->tree,
						name, origin);
		if (result == ISC_R_NOTFOUND) {
			rbtdbiter->current = &rbtdbiter->nsec3chain;
			result = dns_rbtnodechain_first(
				rbtdbiter->current, rbtdb->nsec3, name, origin);
		}
		break;
	default:
		UNREACHABLE();
	}

	if (result == ISC_R_SUCCESS || result == DNS_R_NEWORIGIN) {
		result = dns_rbtnodechain_current(rbtdbiter->current, NULL,
						  NULL, &rbtdbiter->node);

		/* If we're in the NSEC3 tree, skip the origin */
		if (RBTDBITER_NSEC3_ORIGIN_NODE(rbtdb, rbtdbiter)) {
			rbtdbiter->node = NULL;
			result = dns_rbtnodechain_next(rbtdbiter->current, name,
						       origin);
			if (result == ISC_R_SUCCESS ||
			    result == DNS_R_NEWORIGIN)
			{
				result = dns_rbtnodechain_current(
					rbtdbiter->current, NULL, NULL,
					&rbtdbiter->node);
			}
		}
		if (result == ISC_R_SUCCESS) {
			rbtdbiter->new_origin = true;
			reference_iter_node(rbtdbiter);
		}
	} else {
		INSIST(result == ISC_R_NOTFOUND);
		result = ISC_R_NOMORE; /* The tree is empty. */
	}

	rbtdbiter->result = result;

	if (result != ISC_R_SUCCESS) {
		ENSURE(!rbtdbiter->paused);
	}

	return (result);
}

static isc_result_t
dbiterator_last(dns_dbiterator_t *iterator) {
	isc_result_t result;
	rbtdb_dbiterator_t *rbtdbiter = (rbtdb_dbiterator_t *)iterator;
	dns_rbtdb_t *rbtdb = (dns_rbtdb_t *)iterator->db;
	dns_name_t *name, *origin;

	if (rbtdbiter->result != ISC_R_SUCCESS &&
	    rbtdbiter->result != ISC_R_NOTFOUND &&
	    rbtdbiter->result != DNS_R_PARTIALMATCH &&
	    rbtdbiter->result != ISC_R_NOMORE)
	{
		return (rbtdbiter->result);
	}

	if (rbtdbiter->paused) {
		resume_iteration(rbtdbiter);
	}

	dereference_iter_node(rbtdbiter);

	name = dns_fixedname_name(&rbtdbiter->name);
	origin = dns_fixedname_name(&rbtdbiter->origin);
	dns_rbtnodechain_reset(&rbtdbiter->chain);
	dns_rbtnodechain_reset(&rbtdbiter->nsec3chain);

	switch (rbtdbiter->nsec3mode) {
	case nsec3only:
		rbtdbiter->current = &rbtdbiter->nsec3chain;
		result = dns_rbtnodechain_last(rbtdbiter->current, rbtdb->nsec3,
					       name, origin);
		break;
	case nonsec3:
		rbtdbiter->current = &rbtdbiter->chain;
		result = dns_rbtnodechain_last(rbtdbiter->current, rbtdb->tree,
					       name, origin);
		break;
	case full:
		rbtdbiter->current = &rbtdbiter->nsec3chain;
		result = dns_rbtnodechain_last(rbtdbiter->current, rbtdb->nsec3,
					       name, origin);
		if (result == ISC_R_NOTFOUND) {
			rbtdbiter->current = &rbtdbiter->chain;
			result = dns_rbtnodechain_last(
				rbtdbiter->current, rbtdb->tree, name, origin);
		}
		break;
	default:
		UNREACHABLE();
	}

	if (result == ISC_R_SUCCESS || result == DNS_R_NEWORIGIN) {
		result = dns_rbtnodechain_current(rbtdbiter->current, NULL,
						  NULL, &rbtdbiter->node);
		if (RBTDBITER_NSEC3_ORIGIN_NODE(rbtdb, rbtdbiter)) {
			/*
			 * NSEC3 tree only has an origin node.
			 */
			rbtdbiter->node = NULL;
			switch (rbtdbiter->nsec3mode) {
			case nsec3only:
				result = ISC_R_NOMORE;
				break;
			case nonsec3:
			case full:
				rbtdbiter->current = &rbtdbiter->chain;
				result = dns_rbtnodechain_last(
					rbtdbiter->current, rbtdb->tree, name,
					origin);
				if (result == ISC_R_SUCCESS ||
				    result == DNS_R_NEWORIGIN)
				{
					result = dns_rbtnodechain_current(
						rbtdbiter->current, NULL, NULL,
						&rbtdbiter->node);
				}
				break;
			default:
				UNREACHABLE();
			}
		}
		if (result == ISC_R_SUCCESS) {
			rbtdbiter->new_origin = true;
			reference_iter_node(rbtdbiter);
		}
	} else {
		INSIST(result == ISC_R_NOTFOUND);
		result = ISC_R_NOMORE; /* The tree is empty. */
	}

	rbtdbiter->result = result;

	return (result);
}

static isc_result_t
dbiterator_seek(dns_dbiterator_t *iterator, const dns_name_t *name) {
	isc_result_t result, tresult;
	rbtdb_dbiterator_t *rbtdbiter = (rbtdb_dbiterator_t *)iterator;
	dns_rbtdb_t *rbtdb = (dns_rbtdb_t *)iterator->db;
	dns_name_t *iname, *origin;

	if (rbtdbiter->result != ISC_R_SUCCESS &&
	    rbtdbiter->result != ISC_R_NOTFOUND &&
	    rbtdbiter->result != DNS_R_PARTIALMATCH &&
	    rbtdbiter->result != ISC_R_NOMORE)
	{
		return (rbtdbiter->result);
	}

	if (rbtdbiter->paused) {
		resume_iteration(rbtdbiter);
	}

	dereference_iter_node(rbtdbiter);

	iname = dns_fixedname_name(&rbtdbiter->name);
	origin = dns_fixedname_name(&rbtdbiter->origin);
	dns_rbtnodechain_reset(&rbtdbiter->chain);
	dns_rbtnodechain_reset(&rbtdbiter->nsec3chain);

	switch (rbtdbiter->nsec3mode) {
	case nsec3only:
		rbtdbiter->current = &rbtdbiter->nsec3chain;
		result = dns_rbt_findnode(rbtdb->nsec3, name, NULL,
					  &rbtdbiter->node, rbtdbiter->current,
					  DNS_RBTFIND_EMPTYDATA, NULL, NULL);
		break;
	case nonsec3:
		rbtdbiter->current = &rbtdbiter->chain;
		result = dns_rbt_findnode(rbtdb->tree, name, NULL,
					  &rbtdbiter->node, rbtdbiter->current,
					  DNS_RBTFIND_EMPTYDATA, NULL, NULL);
		break;
	case full:
		/*
		 * Stay on main chain if not found on either chain.
		 */
		rbtdbiter->current = &rbtdbiter->chain;
		result = dns_rbt_findnode(rbtdb->tree, name, NULL,
					  &rbtdbiter->node, rbtdbiter->current,
					  DNS_RBTFIND_EMPTYDATA, NULL, NULL);
		if (result == DNS_R_PARTIALMATCH) {
			dns_rbtnode_t *node = NULL;
			tresult = dns_rbt_findnode(
				rbtdb->nsec3, name, NULL, &node,
				&rbtdbiter->nsec3chain, DNS_RBTFIND_EMPTYDATA,
				NULL, NULL);
			if (tresult == ISC_R_SUCCESS) {
				rbtdbiter->node = node;
				rbtdbiter->current = &rbtdbiter->nsec3chain;
				result = tresult;
			}
		}
		break;
	default:
		UNREACHABLE();
	}

	if (result == ISC_R_SUCCESS || result == DNS_R_PARTIALMATCH) {
		tresult = dns_rbtnodechain_current(rbtdbiter->current, iname,
						   origin, NULL);
		if (tresult == ISC_R_SUCCESS) {
			rbtdbiter->new_origin = true;
			reference_iter_node(rbtdbiter);
		} else {
			result = tresult;
			rbtdbiter->node = NULL;
		}
	} else {
		rbtdbiter->node = NULL;
	}

	rbtdbiter->result = (result == DNS_R_PARTIALMATCH) ? ISC_R_SUCCESS
							   : result;

	return (result);
}

static isc_result_t
dbiterator_prev(dns_dbiterator_t *iterator) {
	isc_result_t result;
	rbtdb_dbiterator_t *rbtdbiter = (rbtdb_dbiterator_t *)iterator;
	dns_name_t *name, *origin;
	dns_rbtdb_t *rbtdb = (dns_rbtdb_t *)iterator->db;

	REQUIRE(rbtdbiter->node != NULL);

	if (rbtdbiter->result != ISC_R_SUCCESS) {
		return (rbtdbiter->result);
	}

	if (rbtdbiter->paused) {
		resume_iteration(rbtdbiter);
	}

	dereference_iter_node(rbtdbiter);

	name = dns_fixedname_name(&rbtdbiter->name);
	origin = dns_fixedname_name(&rbtdbiter->origin);
	result = dns_rbtnodechain_prev(rbtdbiter->current, name, origin);
	if (rbtdbiter->current == &rbtdbiter->nsec3chain &&
	    (result == ISC_R_SUCCESS || result == DNS_R_NEWORIGIN))
	{
		/*
		 * If we're in the NSEC3 tree, it's empty or we've
		 * reached the origin, then we're done with it.
		 */
		result = dns_rbtnodechain_current(rbtdbiter->current, NULL,
						  NULL, &rbtdbiter->node);
		if (result == ISC_R_NOTFOUND ||
		    RBTDBITER_NSEC3_ORIGIN_NODE(rbtdb, rbtdbiter))
		{
			rbtdbiter->node = NULL;
			result = ISC_R_NOMORE;
		}
	}
	if (result == ISC_R_NOMORE && rbtdbiter->nsec3mode != nsec3only &&
	    &rbtdbiter->nsec3chain == rbtdbiter->current)
	{
		rbtdbiter->current = &rbtdbiter->chain;
		dns_rbtnodechain_reset(rbtdbiter->current);
		result = dns_rbtnodechain_last(rbtdbiter->current, rbtdb->tree,
					       name, origin);
		if (result == ISC_R_NOTFOUND) {
			result = ISC_R_NOMORE;
		}
	}

	if (result == DNS_R_NEWORIGIN || result == ISC_R_SUCCESS) {
		rbtdbiter->new_origin = (result == DNS_R_NEWORIGIN);
		result = dns_rbtnodechain_current(rbtdbiter->current, NULL,
						  NULL, &rbtdbiter->node);
	}

	if (result == ISC_R_SUCCESS) {
		reference_iter_node(rbtdbiter);
	}

	rbtdbiter->result = result;

	return (result);
}

static isc_result_t
dbiterator_next(dns_dbiterator_t *iterator) {
	isc_result_t result;
	rbtdb_dbiterator_t *rbtdbiter = (rbtdb_dbiterator_t *)iterator;
	dns_name_t *name, *origin;
	dns_rbtdb_t *rbtdb = (dns_rbtdb_t *)iterator->db;

	REQUIRE(rbtdbiter->node != NULL);

	if (rbtdbiter->result != ISC_R_SUCCESS) {
		return (rbtdbiter->result);
	}

	if (rbtdbiter->paused) {
		resume_iteration(rbtdbiter);
	}

	name = dns_fixedname_name(&rbtdbiter->name);
	origin = dns_fixedname_name(&rbtdbiter->origin);
	result = dns_rbtnodechain_next(rbtdbiter->current, name, origin);
	if (result == ISC_R_NOMORE && rbtdbiter->nsec3mode != nonsec3 &&
	    &rbtdbiter->chain == rbtdbiter->current)
	{
		rbtdbiter->current = &rbtdbiter->nsec3chain;
		dns_rbtnodechain_reset(rbtdbiter->current);
		result = dns_rbtnodechain_first(rbtdbiter->current,
						rbtdb->nsec3, name, origin);
		if (result == ISC_R_NOTFOUND) {
			result = ISC_R_NOMORE;
		}
	}

	dereference_iter_node(rbtdbiter);

	if (result == DNS_R_NEWORIGIN || result == ISC_R_SUCCESS) {
		/*
		 * If we've just started the NSEC3 tree,
		 * skip over the origin.
		 */
		rbtdbiter->new_origin = (result == DNS_R_NEWORIGIN);
		result = dns_rbtnodechain_current(rbtdbiter->current, NULL,
						  NULL, &rbtdbiter->node);
		if (RBTDBITER_NSEC3_ORIGIN_NODE(rbtdb, rbtdbiter)) {
			rbtdbiter->node = NULL;
			result = dns_rbtnodechain_next(rbtdbiter->current, name,
						       origin);
			if (result == ISC_R_SUCCESS ||
			    result == DNS_R_NEWORIGIN)
			{
				result = dns_rbtnodechain_current(
					rbtdbiter->current, NULL, NULL,
					&rbtdbiter->node);
			}
		}
	}
	if (result == ISC_R_SUCCESS) {
		reference_iter_node(rbtdbiter);
	}

	rbtdbiter->result = result;

	return (result);
}

static isc_result_t
dbiterator_current(dns_dbiterator_t *iterator, dns_dbnode_t **nodep,
		   dns_name_t *name) {
	dns_rbtdb_t *rbtdb = (dns_rbtdb_t *)iterator->db;
	rbtdb_dbiterator_t *rbtdbiter = (rbtdb_dbiterator_t *)iterator;
	dns_rbtnode_t *node = rbtdbiter->node;
	isc_result_t result;
	dns_name_t *nodename = dns_fixedname_name(&rbtdbiter->name);
	dns_name_t *origin = dns_fixedname_name(&rbtdbiter->origin);

	REQUIRE(rbtdbiter->result == ISC_R_SUCCESS);
	REQUIRE(rbtdbiter->node != NULL);

	if (rbtdbiter->paused) {
		resume_iteration(rbtdbiter);
	}

	if (name != NULL) {
		if (rbtdbiter->common.relative_names) {
			origin = NULL;
		}
		result = dns_name_concatenate(nodename, origin, name, NULL);
		if (result != ISC_R_SUCCESS) {
			return (result);
		}
		if (rbtdbiter->common.relative_names && rbtdbiter->new_origin) {
			result = DNS_R_NEWORIGIN;
		}
	} else {
		result = ISC_R_SUCCESS;
	}

	new_reference(rbtdb, node, isc_rwlocktype_none);

	*nodep = rbtdbiter->node;

	if (iterator->cleaning && result == ISC_R_SUCCESS) {
		isc_result_t expire_result;

		/*
		 * If the deletion array is full, flush it before trying
		 * to expire the current node.  The current node can't
		 * fully deleted while the iteration cursor is still on it.
		 */
		if (rbtdbiter->delcnt == DELETION_BATCH_MAX) {
			flush_deletions(rbtdbiter);
		}

		expire_result = expirenode(iterator->db, *nodep, 0);

		/*
		 * expirenode() currently always returns success.
		 */
		if (expire_result == ISC_R_SUCCESS && node->down == NULL) {
			rbtdbiter->deletions[rbtdbiter->delcnt++] = node;
			isc_refcount_increment(&node->references);
		}
	}

	return (result);
}

static isc_result_t
dbiterator_pause(dns_dbiterator_t *iterator) {
	dns_rbtdb_t *rbtdb = (dns_rbtdb_t *)iterator->db;
	rbtdb_dbiterator_t *rbtdbiter = (rbtdb_dbiterator_t *)iterator;

	if (rbtdbiter->result != ISC_R_SUCCESS &&
	    rbtdbiter->result != ISC_R_NOTFOUND &&
	    rbtdbiter->result != DNS_R_PARTIALMATCH &&
	    rbtdbiter->result != ISC_R_NOMORE)
	{
		return (rbtdbiter->result);
	}

	if (rbtdbiter->paused) {
		return (ISC_R_SUCCESS);
	}

	rbtdbiter->paused = true;

	if (rbtdbiter->tree_locked != isc_rwlocktype_none) {
		INSIST(rbtdbiter->tree_locked == isc_rwlocktype_read);
		RWUNLOCK(&rbtdb->tree_lock, isc_rwlocktype_read);
		rbtdbiter->tree_locked = isc_rwlocktype_none;
	}

	flush_deletions(rbtdbiter);

	return (ISC_R_SUCCESS);
}

static isc_result_t
dbiterator_origin(dns_dbiterator_t *iterator, dns_name_t *name) {
	rbtdb_dbiterator_t *rbtdbiter = (rbtdb_dbiterator_t *)iterator;
	dns_name_t *origin = dns_fixedname_name(&rbtdbiter->origin);

	if (rbtdbiter->result != ISC_R_SUCCESS) {
		return (rbtdbiter->result);
	}

	dns_name_copy(origin, name);
	return (ISC_R_SUCCESS);
}

static void
setownercase(rdatasetheader_t *header, const dns_name_t *name) {
	unsigned int i;
	bool fully_lower;

	/*
	 * We do not need to worry about label lengths as they are all
	 * less than or equal to 63.
	 */
	memset(header->upper, 0, sizeof(header->upper));
	fully_lower = true;
	for (i = 0; i < name->length; i++) {
		if (isupper(name->ndata[i])) {
			header->upper[i / 8] |= 1 << (i % 8);
			fully_lower = false;
		}
	}
	RDATASET_ATTR_SET(header, RDATASET_ATTR_CASESET);
	if (fully_lower) {
		RDATASET_ATTR_SET(header, RDATASET_ATTR_CASEFULLYLOWER);
	}
}

static void
rdataset_setownercase(dns_rdataset_t *rdataset, const dns_name_t *name) {
	dns_rbtdb_t *rbtdb = rdataset->private1;
	dns_rbtnode_t *rbtnode = rdataset->private2;
	unsigned char *raw = rdataset->private3; /* RDATASLAB */
	rdatasetheader_t *header;

	header = (struct rdatasetheader *)(raw - sizeof(*header));

	NODE_LOCK(&rbtdb->node_locks[rbtnode->locknum].lock,
		  isc_rwlocktype_write);
	setownercase(header, name);
	NODE_UNLOCK(&rbtdb->node_locks[rbtnode->locknum].lock,
		    isc_rwlocktype_write);
}

static void
rdataset_getownercase(const dns_rdataset_t *rdataset, dns_name_t *name) {
	dns_rbtdb_t *rbtdb = rdataset->private1;
	dns_rbtnode_t *rbtnode = rdataset->private2;
	unsigned char *raw = rdataset->private3; /* RDATASLAB */
	rdatasetheader_t *header = NULL;
	uint8_t mask = (1 << 7);
	uint8_t bits = 0;

	header = (struct rdatasetheader *)(raw - sizeof(*header));

	NODE_LOCK(&rbtdb->node_locks[rbtnode->locknum].lock,
		  isc_rwlocktype_read);

	if (!CASESET(header)) {
		goto unlock;
	}

	if (CASEFULLYLOWER(header)) {
		for (size_t i = 0; i < name->length; i++) {
			name->ndata[i] = tolower(name->ndata[i]);
		}
	} else {
		for (size_t i = 0; i < name->length; i++) {
			if (mask == (1 << 7)) {
				bits = header->upper[i / 8];
				mask = 1;
			} else {
				mask <<= 1;
			}

			name->ndata[i] = ((bits & mask) != 0)
						 ? toupper(name->ndata[i])
						 : tolower(name->ndata[i]);
		}
	}

unlock:
	NODE_UNLOCK(&rbtdb->node_locks[rbtnode->locknum].lock,
		    isc_rwlocktype_read);
}

struct rbtdb_glue {
	struct rbtdb_glue *next;
	dns_fixedname_t fixedname;
	dns_rdataset_t rdataset_a;
	dns_rdataset_t sigrdataset_a;
	dns_rdataset_t rdataset_aaaa;
	dns_rdataset_t sigrdataset_aaaa;
};

typedef struct {
	rbtdb_glue_t *glue_list;
	dns_rbtdb_t *rbtdb;
	rbtdb_version_t *rbtversion;
} rbtdb_glue_additionaldata_ctx_t;

static void
free_gluelist(rbtdb_glue_t *glue_list, dns_rbtdb_t *rbtdb) {
	rbtdb_glue_t *cur, *cur_next;

	if (glue_list == (void *)-1) {
		return;
	}

	cur = glue_list;
	while (cur != NULL) {
		cur_next = cur->next;

		if (dns_rdataset_isassociated(&cur->rdataset_a)) {
			dns_rdataset_disassociate(&cur->rdataset_a);
		}
		if (dns_rdataset_isassociated(&cur->sigrdataset_a)) {
			dns_rdataset_disassociate(&cur->sigrdataset_a);
		}

		if (dns_rdataset_isassociated(&cur->rdataset_aaaa)) {
			dns_rdataset_disassociate(&cur->rdataset_aaaa);
		}
		if (dns_rdataset_isassociated(&cur->sigrdataset_aaaa)) {
			dns_rdataset_disassociate(&cur->sigrdataset_aaaa);
		}

		dns_rdataset_invalidate(&cur->rdataset_a);
		dns_rdataset_invalidate(&cur->sigrdataset_a);
		dns_rdataset_invalidate(&cur->rdataset_aaaa);
		dns_rdataset_invalidate(&cur->sigrdataset_aaaa);

		isc_mem_put(rbtdb->common.mctx, cur, sizeof(*cur));
		cur = cur_next;
	}
}

static void
free_gluetable(rbtdb_version_t *version) {
	dns_rbtdb_t *rbtdb;
	size_t size, i;

	RWLOCK(&version->glue_rwlock, isc_rwlocktype_write);

	rbtdb = version->rbtdb;

	for (i = 0; i < HASHSIZE(version->glue_table_bits); i++) {
		rbtdb_glue_table_node_t *cur, *cur_next;

		cur = version->glue_table[i];
		while (cur != NULL) {
			cur_next = cur->next;
			/* isc_refcount_decrement(&cur->node->references); */
			cur->node = NULL;
			free_gluelist(cur->glue_list, rbtdb);
			cur->glue_list = NULL;
			isc_mem_put(rbtdb->common.mctx, cur, sizeof(*cur));
			cur = cur_next;
		}
		version->glue_table[i] = NULL;
	}

	size = HASHSIZE(version->glue_table_bits) *
	       sizeof(*version->glue_table);
	isc_mem_put(rbtdb->common.mctx, version->glue_table, size);

	RWUNLOCK(&version->glue_rwlock, isc_rwlocktype_write);
}

static uint32_t
rehash_bits(rbtdb_version_t *version, size_t newcount) {
	uint32_t oldbits = version->glue_table_bits;
	uint32_t newbits = oldbits;

	while (newcount >= HASHSIZE(newbits) &&
	       newbits < RBTDB_GLUE_TABLE_MAX_BITS)
	{
		newbits += 1;
	}

	return (newbits);
}

/*%
 * Write lock (version->glue_rwlock) must be held.
 */
static void
rehash_gluetable(rbtdb_version_t *version) {
	uint32_t oldbits, newbits;
	size_t newsize, oldcount, i;
	rbtdb_glue_table_node_t **oldtable;

	oldbits = version->glue_table_bits;
	oldcount = HASHSIZE(oldbits);
	oldtable = version->glue_table;

	newbits = rehash_bits(version, version->glue_table_nodecount);
	newsize = HASHSIZE(newbits) * sizeof(version->glue_table[0]);

	version->glue_table = isc_mem_get(version->rbtdb->common.mctx, newsize);
	version->glue_table_bits = newbits;
	memset(version->glue_table, 0, newsize);

	for (i = 0; i < oldcount; i++) {
		rbtdb_glue_table_node_t *gluenode;
		rbtdb_glue_table_node_t *nextgluenode;
		for (gluenode = oldtable[i]; gluenode != NULL;
		     gluenode = nextgluenode)
		{
			uint32_t hash = isc_hash32(
				&gluenode->node, sizeof(gluenode->node), true);
			uint32_t idx = hash_32(hash, newbits);
			nextgluenode = gluenode->next;
			gluenode->next = version->glue_table[idx];
			version->glue_table[idx] = gluenode;
		}
	}

	isc_mem_put(version->rbtdb->common.mctx, oldtable,
		    oldcount * sizeof(*version->glue_table));

	isc_log_write(dns_lctx, DNS_LOGCATEGORY_DATABASE, DNS_LOGMODULE_ZONE,
		      ISC_LOG_DEBUG(3),
		      "rehash_gluetable(): "
		      "resized glue table from %zu to "
		      "%zu",
		      oldcount, newsize / sizeof(version->glue_table[0]));
}

static void
maybe_rehash_gluetable(rbtdb_version_t *version) {
	size_t overcommit = HASHSIZE(version->glue_table_bits) *
			    RBTDB_GLUE_TABLE_OVERCOMMIT;
	if (version->glue_table_nodecount < overcommit) {
		return;
	}

	rehash_gluetable(version);
}

static isc_result_t
glue_nsdname_cb(void *arg, const dns_name_t *name, dns_rdatatype_t qtype,
		dns_rdataset_t *unused) {
	rbtdb_glue_additionaldata_ctx_t *ctx;
	isc_result_t result;
	dns_fixedname_t fixedname_a;
	dns_name_t *name_a = NULL;
	dns_rdataset_t rdataset_a, sigrdataset_a;
	dns_rbtnode_t *node_a = NULL;
	dns_fixedname_t fixedname_aaaa;
	dns_name_t *name_aaaa = NULL;
	dns_rdataset_t rdataset_aaaa, sigrdataset_aaaa;
	dns_rbtnode_t *node_aaaa = NULL;
	rbtdb_glue_t *glue = NULL;
	dns_name_t *gluename = NULL;

	UNUSED(unused);

	/*
	 * NS records want addresses in additional records.
	 */
	INSIST(qtype == dns_rdatatype_a);

	ctx = (rbtdb_glue_additionaldata_ctx_t *)arg;

	name_a = dns_fixedname_initname(&fixedname_a);
	dns_rdataset_init(&rdataset_a);
	dns_rdataset_init(&sigrdataset_a);

	name_aaaa = dns_fixedname_initname(&fixedname_aaaa);
	dns_rdataset_init(&rdataset_aaaa);
	dns_rdataset_init(&sigrdataset_aaaa);

	result = zone_find((dns_db_t *)ctx->rbtdb, name, ctx->rbtversion,
			   dns_rdatatype_a, DNS_DBFIND_GLUEOK, 0,
			   (dns_dbnode_t **)&node_a, name_a, &rdataset_a,
			   &sigrdataset_a);
	if (result == DNS_R_GLUE) {
		glue = isc_mem_get(ctx->rbtdb->common.mctx, sizeof(*glue));

		gluename = dns_fixedname_initname(&glue->fixedname);
		dns_name_copy(name_a, gluename);

		dns_rdataset_init(&glue->rdataset_a);
		dns_rdataset_init(&glue->sigrdataset_a);
		dns_rdataset_init(&glue->rdataset_aaaa);
		dns_rdataset_init(&glue->sigrdataset_aaaa);

		dns_rdataset_clone(&rdataset_a, &glue->rdataset_a);
		if (dns_rdataset_isassociated(&sigrdataset_a)) {
			dns_rdataset_clone(&sigrdataset_a,
					   &glue->sigrdataset_a);
		}
	}

	result = zone_find((dns_db_t *)ctx->rbtdb, name, ctx->rbtversion,
			   dns_rdatatype_aaaa, DNS_DBFIND_GLUEOK, 0,
			   (dns_dbnode_t **)&node_aaaa, name_aaaa,
			   &rdataset_aaaa, &sigrdataset_aaaa);
	if (result == DNS_R_GLUE) {
		if (glue == NULL) {
			glue = isc_mem_get(ctx->rbtdb->common.mctx,
					   sizeof(*glue));

			gluename = dns_fixedname_initname(&glue->fixedname);
			dns_name_copy(name_aaaa, gluename);

			dns_rdataset_init(&glue->rdataset_a);
			dns_rdataset_init(&glue->sigrdataset_a);
			dns_rdataset_init(&glue->rdataset_aaaa);
			dns_rdataset_init(&glue->sigrdataset_aaaa);
		} else {
			INSIST(node_a == node_aaaa);
			INSIST(dns_name_equal(name_a, name_aaaa));
		}

		dns_rdataset_clone(&rdataset_aaaa, &glue->rdataset_aaaa);
		if (dns_rdataset_isassociated(&sigrdataset_aaaa)) {
			dns_rdataset_clone(&sigrdataset_aaaa,
					   &glue->sigrdataset_aaaa);
		}
	}

	if (glue != NULL) {
		glue->next = ctx->glue_list;
		ctx->glue_list = glue;
	}

	result = ISC_R_SUCCESS;

	if (dns_rdataset_isassociated(&rdataset_a)) {
		rdataset_disassociate(&rdataset_a);
	}
	if (dns_rdataset_isassociated(&sigrdataset_a)) {
		rdataset_disassociate(&sigrdataset_a);
	}

	if (dns_rdataset_isassociated(&rdataset_aaaa)) {
		rdataset_disassociate(&rdataset_aaaa);
	}
	if (dns_rdataset_isassociated(&sigrdataset_aaaa)) {
		rdataset_disassociate(&sigrdataset_aaaa);
	}

	if (node_a != NULL) {
		detachnode((dns_db_t *)ctx->rbtdb, (dns_dbnode_t *)&node_a);
	}
	if (node_aaaa != NULL) {
		detachnode((dns_db_t *)ctx->rbtdb, (dns_dbnode_t *)&node_aaaa);
	}

	return (result);
}

static isc_result_t
rdataset_addglue(dns_rdataset_t *rdataset, dns_dbversion_t *version,
		 dns_message_t *msg) {
	dns_rbtdb_t *rbtdb = rdataset->private1;
	dns_rbtnode_t *node = rdataset->private2;
	rbtdb_version_t *rbtversion = version;
	uint32_t idx;
	rbtdb_glue_table_node_t *cur;
	bool found = false;
	bool restarted = false;
	rbtdb_glue_t *ge;
	rbtdb_glue_additionaldata_ctx_t ctx;
	isc_result_t result;
	uint64_t hash;

	REQUIRE(rdataset->type == dns_rdatatype_ns);
	REQUIRE(rbtdb == rbtversion->rbtdb);
	REQUIRE(!IS_CACHE(rbtdb) && !IS_STUB(rbtdb));

	/*
	 * The glue table cache that forms a part of the DB version
	 * structure is not explicitly bounded and there's no cache
	 * cleaning. The zone data size itself is an implicit bound.
	 *
	 * The key into the glue hashtable is the node pointer. This is
	 * because the glue hashtable is a property of the DB version,
	 * and the glue is keyed for the ownername/NS tuple. We don't
	 * bother with using an expensive dns_name_t comparison here as
	 * the node pointer is a fixed value that won't change for a DB
	 * version and can be compared directly.
	 */
	hash = isc_hash_function(&node, sizeof(node), true);

restart:
	/*
	 * First, check if we have the additional entries already cached
	 * in the glue table.
	 */
	RWLOCK(&rbtversion->glue_rwlock, isc_rwlocktype_read);

	idx = hash_32(hash, rbtversion->glue_table_bits);

	for (cur = rbtversion->glue_table[idx]; cur != NULL; cur = cur->next) {
		if (cur->node == node) {
			break;
		}
	}

	if (cur == NULL) {
		goto no_glue;
	}
	/*
	 * We found a cached result. Add it to the message and
	 * return.
	 */
	found = true;
	ge = cur->glue_list;

	/*
	 * (void *) -1 is a special value that means no glue is
	 * present in the zone.
	 */
	if (ge == (void *)-1) {
		if (!restarted && (rbtdb->gluecachestats != NULL)) {
			isc_stats_increment(
				rbtdb->gluecachestats,
				dns_gluecachestatscounter_hits_absent);
		}
		goto no_glue;
	} else {
		if (!restarted && (rbtdb->gluecachestats != NULL)) {
			isc_stats_increment(
				rbtdb->gluecachestats,
				dns_gluecachestatscounter_hits_present);
		}
	}

	for (; ge != NULL; ge = ge->next) {
		dns_name_t *name = NULL;
		dns_rdataset_t *rdataset_a = NULL;
		dns_rdataset_t *sigrdataset_a = NULL;
		dns_rdataset_t *rdataset_aaaa = NULL;
		dns_rdataset_t *sigrdataset_aaaa = NULL;
		dns_name_t *gluename = dns_fixedname_name(&ge->fixedname);

		result = dns_message_gettempname(msg, &name);
		if (result != ISC_R_SUCCESS) {
			goto no_glue;
		}

		dns_name_copy(gluename, name);

		if (dns_rdataset_isassociated(&ge->rdataset_a)) {
			result = dns_message_gettemprdataset(msg, &rdataset_a);
			if (result != ISC_R_SUCCESS) {
				dns_message_puttempname(msg, &name);
				goto no_glue;
			}
		}

		if (dns_rdataset_isassociated(&ge->sigrdataset_a)) {
			result = dns_message_gettemprdataset(msg,
							     &sigrdataset_a);
			if (result != ISC_R_SUCCESS) {
				if (rdataset_a != NULL) {
					dns_message_puttemprdataset(
						msg, &rdataset_a);
				}
				dns_message_puttempname(msg, &name);
				goto no_glue;
			}
		}

		if (dns_rdataset_isassociated(&ge->rdataset_aaaa)) {
			result = dns_message_gettemprdataset(msg,
							     &rdataset_aaaa);
			if (result != ISC_R_SUCCESS) {
				dns_message_puttempname(msg, &name);
				if (rdataset_a != NULL) {
					dns_message_puttemprdataset(
						msg, &rdataset_a);
				}
				if (sigrdataset_a != NULL) {
					dns_message_puttemprdataset(
						msg, &sigrdataset_a);
				}
				goto no_glue;
			}
		}

		if (dns_rdataset_isassociated(&ge->sigrdataset_aaaa)) {
			result = dns_message_gettemprdataset(msg,
							     &sigrdataset_aaaa);
			if (result != ISC_R_SUCCESS) {
				dns_message_puttempname(msg, &name);
				if (rdataset_a != NULL) {
					dns_message_puttemprdataset(
						msg, &rdataset_a);
				}
				if (sigrdataset_a != NULL) {
					dns_message_puttemprdataset(
						msg, &sigrdataset_a);
				}
				if (rdataset_aaaa != NULL) {
					dns_message_puttemprdataset(
						msg, &rdataset_aaaa);
				}
				goto no_glue;
			}
		}

		if (rdataset_a != NULL) {
			dns_rdataset_clone(&ge->rdataset_a, rdataset_a);
			ISC_LIST_APPEND(name->list, rdataset_a, link);
		}

		if (sigrdataset_a != NULL) {
			dns_rdataset_clone(&ge->sigrdataset_a, sigrdataset_a);
			ISC_LIST_APPEND(name->list, sigrdataset_a, link);
		}

		if (rdataset_aaaa != NULL) {
			dns_rdataset_clone(&ge->rdataset_aaaa, rdataset_aaaa);
			ISC_LIST_APPEND(name->list, rdataset_aaaa, link);
		}
		if (sigrdataset_aaaa != NULL) {
			dns_rdataset_clone(&ge->sigrdataset_aaaa,
					   sigrdataset_aaaa);
			ISC_LIST_APPEND(name->list, sigrdataset_aaaa, link);
		}

		dns_message_addname(msg, name, DNS_SECTION_ADDITIONAL);
	}

no_glue:
	RWUNLOCK(&rbtversion->glue_rwlock, isc_rwlocktype_read);

	if (found) {
		return (ISC_R_SUCCESS);
	}

	if (restarted) {
		return (ISC_R_FAILURE);
	}

	/*
	 * No cached glue was found in the table. Cache it and restart
	 * this function.
	 *
	 * Due to the gap between the read lock and the write lock, it's
	 * possible that we may cache a duplicate glue table entry, but
	 * we don't care.
	 */

	ctx.glue_list = NULL;
	ctx.rbtdb = rbtdb;
	ctx.rbtversion = rbtversion;

	RWLOCK(&rbtversion->glue_rwlock, isc_rwlocktype_write);

	maybe_rehash_gluetable(rbtversion);
	idx = hash_32(hash, rbtversion->glue_table_bits);

	(void)dns_rdataset_additionaldata(rdataset, dns_rootname,
					  glue_nsdname_cb, &ctx);

	cur = isc_mem_get(rbtdb->common.mctx, sizeof(*cur));

	/*
	 * XXXMUKS: it looks like the dns_dbversion is not destroyed
	 * when named is terminated by a keyboard break. This doesn't
	 * cleanup the node reference and keeps the process dangling.
	 */
	/* isc_refcount_increment0(&node->references); */
	cur->node = node;

	if (ctx.glue_list == NULL) {
		/*
		 * No glue was found. Cache it so.
		 */
		cur->glue_list = (void *)-1;
		if (rbtdb->gluecachestats != NULL) {
			isc_stats_increment(
				rbtdb->gluecachestats,
				dns_gluecachestatscounter_inserts_absent);
		}
	} else {
		cur->glue_list = ctx.glue_list;
		if (rbtdb->gluecachestats != NULL) {
			isc_stats_increment(
				rbtdb->gluecachestats,
				dns_gluecachestatscounter_inserts_present);
		}
	}

	cur->next = rbtversion->glue_table[idx];
	rbtversion->glue_table[idx] = cur;
	rbtversion->glue_table_nodecount++;

	RWUNLOCK(&rbtversion->glue_rwlock, isc_rwlocktype_write);

	restarted = true;
	goto restart;

	/* UNREACHABLE */
}

/*%
 * Routines for LRU-based cache management.
 */

/*%
 * See if a given cache entry that is being reused needs to be updated
 * in the LRU-list.  From the LRU management point of view, this function is
 * expected to return true for almost all cases.  When used with threads,
 * however, this may cause a non-negligible performance penalty because a
 * writer lock will have to be acquired before updating the list.
 * If DNS_RBTDB_LIMITLRUUPDATE is defined to be non 0 at compilation time, this
 * function returns true if the entry has not been updated for some period of
 * time.  We differentiate the NS or glue address case and the others since
 * experiments have shown that the former tends to be accessed relatively
 * infrequently and the cost of cache miss is higher (e.g., a missing NS records
 * may cause external queries at a higher level zone, involving more
 * transactions).
 *
 * Caller must hold the node (read or write) lock.
 */
static bool
need_headerupdate(rdatasetheader_t *header, isc_stdtime_t now) {
	if (RDATASET_ATTR_GET(header, (RDATASET_ATTR_NONEXISTENT |
				       RDATASET_ATTR_ANCIENT |
				       RDATASET_ATTR_ZEROTTL)) != 0)
	{
		return (false);
	}

#if DNS_RBTDB_LIMITLRUUPDATE
	if (header->type == dns_rdatatype_ns ||
	    (header->trust == dns_trust_glue &&
	     (header->type == dns_rdatatype_a ||
	      header->type == dns_rdatatype_aaaa)))
	{
		/*
		 * Glue records are updated if at least DNS_RBTDB_LRUUPDATE_GLUE
		 * seconds have passed since the previous update time.
		 */
		return (header->last_used + DNS_RBTDB_LRUUPDATE_GLUE <= now);
	}

	/*
	 * Other records are updated if DNS_RBTDB_LRUUPDATE_REGULAR seconds
	 * have passed.
	 */
	return (header->last_used + DNS_RBTDB_LRUUPDATE_REGULAR <= now);
#else
	UNUSED(now);

	return (true);
#endif /* if DNS_RBTDB_LIMITLRUUPDATE */
}

/*%
 * Update the timestamp of a given cache entry and move it to the head
 * of the corresponding LRU list.
 *
 * Caller must hold the node (write) lock.
 *
 * Note that the we do NOT touch the heap here, as the TTL has not changed.
 */
static void
update_header(dns_rbtdb_t *rbtdb, rdatasetheader_t *header, isc_stdtime_t now) {
	INSIST(IS_CACHE(rbtdb));

	/* To be checked: can we really assume this? XXXMLG */
	INSIST(ISC_LINK_LINKED(header, link));

	ISC_LIST_UNLINK(rbtdb->rdatasets[header->node->locknum], header, link);
	header->last_used = now;
	ISC_LIST_PREPEND(rbtdb->rdatasets[header->node->locknum], header, link);
}

static size_t
expire_lru_headers(dns_rbtdb_t *rbtdb, unsigned int locknum, size_t purgesize,
		   bool tree_locked) {
	rdatasetheader_t *header;
	size_t purged = 0;

	for (header = ISC_LIST_TAIL(rbtdb->rdatasets[locknum]);
	     header != NULL &&
	     header->last_used <= atomic_load(&rbtdb->last_used) &&
	     purged <= purgesize;
	     header = ISC_LIST_TAIL(rbtdb->rdatasets[locknum]))
	{
		/*
		 * Unlink the entry at this point to avoid checking it
		 * again even if it's currently used someone else and
		 * cannot be purged at this moment.  This entry won't be
		 * referenced any more (so unlinking is safe) since the
		 * TTL will be reset to 0.
		 */
		ISC_LIST_UNLINK(rbtdb->rdatasets[locknum], header, link);
		size_t header_size = rdataset_size(header);
		expire_header(rbtdb, header, tree_locked, expire_lru);
		purged += header_size;
	}

	return (purged);
}

/*%
 * Purge some stale (i.e. unused for some period - LRU based cleaning) cache
 * entries under the overmem condition.  To recover from this condition quickly,
 * we cleanup entries up to the size of newly added rdata (passed as purgesize).
 *
 * The LRU lists tails are processed in LRU order to the nearest second.
 *
 * A write lock on the tree must be held.
 */
static void
overmem_purge(dns_rbtdb_t *rbtdb, rdatasetheader_t *newheader,
	      bool tree_locked) {
	uint32_t locknum_start = atomic_fetch_add(&rbtdb->lru_sweep, 1) %
				 rbtdb->node_lock_count;
	uint32_t locknum = locknum_start;
	/* Size of added data, possible node and possible ENT node. */
	size_t purgesize = rdataset_size(newheader) +
			   2 * dns__rbtnode_getsize(newheader->node);
	size_t purged = 0;
	isc_stdtime_t min_last_used = 0;
	size_t max_passes = 8;

again:
	do {
		NODE_LOCK(&rbtdb->node_locks[locknum].lock,
			  isc_rwlocktype_write);

		purged += expire_lru_headers(rbtdb, locknum, purgesize - purged,
					     tree_locked);

		/*
		 * Work out the oldest remaining last_used values of the list
		 * tails as we walk across the array of lru lists.
		 */
		rdatasetheader_t *header =
			ISC_LIST_TAIL(rbtdb->rdatasets[locknum]);
		if (header != NULL &&
		    (min_last_used == 0 || header->last_used < min_last_used))
		{
			min_last_used = header->last_used;
		}
		NODE_UNLOCK(&rbtdb->node_locks[locknum].lock,
			    isc_rwlocktype_write);
		locknum = (locknum + 1) % rbtdb->node_lock_count;
	} while (locknum != locknum_start && purged <= purgesize);

	/*
	 * Update rbtdb->last_used if we have walked all the list tails and have
	 * not freed the required amount of memory.
	 */
	if (purged < purgesize) {
		if (min_last_used != 0) {
			atomic_store(&rbtdb->last_used, min_last_used);
			if (max_passes-- > 0) {
				goto again;
			}
		}
	}
}

static void
expire_header(dns_rbtdb_t *rbtdb, rdatasetheader_t *header, bool tree_locked,
	      expire_t reason) {
	set_ttl(rbtdb, header, 0);
	mark_header_ancient(rbtdb, header);

	/*
	 * Caller must hold the node (write) lock.
	 */

	if (isc_refcount_current(&header->node->references) == 0) {
		/*
		 * If no one else is using the node, we can clean it up now.
		 * We first need to gain a new reference to the node to meet a
		 * requirement of decrement_reference().
		 */
		new_reference(rbtdb, header->node, isc_rwlocktype_write);
		decrement_reference(rbtdb, header->node, 0,
				    isc_rwlocktype_write,
				    tree_locked ? isc_rwlocktype_write
						: isc_rwlocktype_none,
				    false);

		if (rbtdb->cachestats == NULL) {
			return;
		}

		switch (reason) {
		case expire_ttl:
			isc_stats_increment(rbtdb->cachestats,
					    dns_cachestatscounter_deletettl);
			break;
		case expire_lru:
			isc_stats_increment(rbtdb->cachestats,
					    dns_cachestatscounter_deletelru);
			break;
		default:
			break;
		}
	}
}

/*
 * Caller must be holding the node write lock.
 */
static void
expire_ttl_headers(dns_rbtdb_t *rbtdb, unsigned int locknum, bool tree_locked,
		   isc_stdtime_t now) {
	isc_heap_t *heap = rbtdb->heaps[locknum];

	for (size_t i = 0; i < DNS_RBTDB_EXPIRE_TTL_COUNT; i++) {
		rdatasetheader_t *header = isc_heap_element(heap, 1);

		if (header == NULL) {
			/* No headers left on this TTL heap; exit cleaning */
			return;
		}

		dns_ttl_t ttl = header->rdh_ttl;

		if (!isc_mem_isovermem(rbtdb->common.mctx)) {
			/* Only account for stale TTL if cache is not overmem */
			ttl += STALE_TTL(header, rbtdb);
		}

		if (ttl >= now - RBTDB_VIRTUAL) {
			/*
			 * The header at the top of this TTL heap is not yet
			 * eligible for expiry, so none of the other headers on
			 * the same heap can be eligible for expiry, either;
			 * exit cleaning.
			 */
			return;
		}

		expire_header(rbtdb, header, tree_locked, expire_ttl);
	}
}<|MERGE_RESOLUTION|>--- conflicted
+++ resolved
@@ -920,7 +920,6 @@
 	if (newttl == 0) {
 		isc_heap_delete(heap, header->heap_index);
 	}
-<<<<<<< HEAD
 }
 
 static bool
@@ -945,8 +944,6 @@
 		return (true);
 	}
 	return (false);
-=======
->>>>>>> 6dc676cb
 }
 
 /*%
